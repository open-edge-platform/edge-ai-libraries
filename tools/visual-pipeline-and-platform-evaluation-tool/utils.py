import subprocess
import re
import time
import os
import random
import string
from typing import List, Dict, Tuple
from subprocess import Popen, PIPE
import psutil as ps
from itertools import product
import logging
from pipeline import GstPipeline
import select
import numpy as np
import cv2
import struct
import mmap



cancelled = False


def prepare_video_and_constants(
    **kwargs: dict[str, any],
):
    """
    Prepares the video output path, constants, and parameter grid for the pipeline.

    Args:
        input_video_player (str): Path to the input video.
        object_detection_model (str): Selected object detection model.
        object_detection_device (str): Selected object detection device.

    Returns:
        tuple: A tuple containing video_output_path, constants, and param_grid.
    """

    # Collect parameters from kwargs
    input_video_player = kwargs.get("input_video_player", "")
    object_detection_model = kwargs.get("object_detection_model", "")
    object_detection_device = kwargs.get("object_detection_device", "")
    object_detection_batch_size = kwargs.get("object_detection_batch_size", 1)
    object_detection_inference_interval = kwargs.get(
        "object_detection_inference_interval", 0.0
    )
    object_detection_nireq = kwargs.get("object_detection_nireq", 1)
    object_classification_model = kwargs.get("object_classification_model", "")
    object_classification_device = kwargs.get("object_classification_device", "")
    object_classification_batch_size = kwargs.get("object_classification_batch_size", 1)
    object_classification_inference_interval = kwargs.get(
        "object_classification_inference_interval", 0.0
    )
    object_classification_reclassify_interval = kwargs.get(
        "object_classification_reclassify_interval", 0.0
    )
    object_classification_nireq = kwargs.get("object_classification_nireq", 1)
    pipeline_watermark_enabled = kwargs.get("pipeline_watermark_enabled", True)
<<<<<<< HEAD
    pipeline_compose_enabled = kwargs.get("pipeline_compose_enabled", True)
=======
>>>>>>> 91526838

    random_string = "".join(random.choices(string.ascii_lowercase + string.digits, k=6))
    video_output_path = input_video_player.replace(
        ".mp4", f"-output-{random_string}.mp4"
    )
    # Delete the video in the output folder before producing a new one
    # Otherwise, gstreamer will just save a few seconds of the video
    # and stop.
    if os.path.exists(video_output_path):
        os.remove(video_output_path)

    # Reset the FPS file
    with open("/home/dlstreamer/vippet/.collector-signals/fps.txt", "w") as f:
        f.write(f"0.0\n")

    param_grid = {
        "object_detection_device": object_detection_device.split(", "),
        "object_detection_batch_size": [object_detection_batch_size],
        "object_detection_inference_interval": [object_detection_inference_interval],
        "object_detection_nireq": [object_detection_nireq],
        "object_classification_device": object_classification_device.split(", "),
        "object_classification_batch_size": [object_classification_batch_size],
        "object_classification_inference_interval": [object_classification_inference_interval],
        "object_classification_reclassify_interval": [object_classification_reclassify_interval],
        "object_classification_nireq": [object_classification_nireq],
        "pipeline_watermark_enabled": [pipeline_watermark_enabled],
<<<<<<< HEAD
        "pipeline_compose_enabled": [pipeline_compose_enabled],
=======
>>>>>>> 91526838
    }

    constants = {
        "VIDEO_PATH": input_video_player,
        "VIDEO_OUTPUT_PATH": video_output_path,
    }

    MODELS_PATH = "/home/dlstreamer/vippet/models"

    match object_detection_model:
        case "SSDLite MobileNet V2 (INT8)":
            constants["OBJECT_DETECTION_MODEL_PATH"] = (
                f"{MODELS_PATH}/pipeline-zoo-models/ssdlite_mobilenet_v2_INT8/FP16-INT8/ssdlite_mobilenet_v2.xml"
            )
            constants["OBJECT_DETECTION_MODEL_PROC"] = (
                f"{MODELS_PATH}/pipeline-zoo-models/ssdlite_mobilenet_v2_INT8/ssdlite_mobilenet_v2.json"
            )
        case "YOLO v5m 416x416 (INT8)":
            constants["OBJECT_DETECTION_MODEL_PATH"] = (
                f"{MODELS_PATH}/pipeline-zoo-models/yolov5m-416_INT8/FP16-INT8/yolov5m-416_INT8.xml"
            )
            constants["OBJECT_DETECTION_MODEL_PROC"] = (
                f"{MODELS_PATH}/pipeline-zoo-models/yolov5m-416_INT8/yolo-v5.json"
            )
        case "YOLO v5m 640x640 (INT8)":
            constants["OBJECT_DETECTION_MODEL_PATH"] = (
                f"{MODELS_PATH}/pipeline-zoo-models/yolov5m-640_INT8/FP16-INT8/yolov5m-640_INT8.xml"
            )
            constants["OBJECT_DETECTION_MODEL_PROC"] = (
                f"{MODELS_PATH}/pipeline-zoo-models/yolov5m-640_INT8/yolo-v5.json"
            )
        case "YOLO v5s 416x416 (INT8)":
            constants["OBJECT_DETECTION_MODEL_PATH"] = (
                f"{MODELS_PATH}/pipeline-zoo-models/yolov5s-416_INT8/FP16-INT8/yolov5s.xml"
            )
            constants["OBJECT_DETECTION_MODEL_PROC"] = (
                f"{MODELS_PATH}/pipeline-zoo-models/yolov5s-416_INT8/yolo-v5.json"
            )
        case "YOLO v10s 640x640 (FP16)":
            if object_detection_device == "NPU":
                raise ValueError(
                    "YOLO v10s model is not supported on NPU device. Please select another model."
                )

            constants["OBJECT_DETECTION_MODEL_PATH"] = (
                f"{MODELS_PATH}/public/yolov10s/FP16/yolov10s.xml"
            )
            constants["OBJECT_DETECTION_MODEL_PROC"] = None
        case "YOLO v10m 640x640 (FP16)":
            if object_detection_device == "NPU":
                raise ValueError(
                    "YOLO v10m model is not supported on NPU device. Please select another model."
                )

            constants["OBJECT_DETECTION_MODEL_PATH"] = (
                f"{MODELS_PATH}/public/yolov10m/FP16/yolov10m.xml"
            )
            constants["OBJECT_DETECTION_MODEL_PROC"] = None
        case _:
            raise ValueError("Unrecognized Object Detection Model")

    match object_classification_model:
        case "Disabled":
            constants["OBJECT_CLASSIFICATION_MODEL_PATH"] = "Disabled"
            constants["OBJECT_CLASSIFICATION_MODEL_PROC"] = "Disabled"       
        case "ResNet-50 TF (INT8)":
            constants["OBJECT_CLASSIFICATION_MODEL_PATH"] = (
                f"{MODELS_PATH}/pipeline-zoo-models/resnet-50-tf_INT8/resnet-50-tf_i8.xml"
            )
            constants["OBJECT_CLASSIFICATION_MODEL_PROC"] = (
                f"{MODELS_PATH}/pipeline-zoo-models/resnet-50-tf_INT8/resnet-50-tf_i8.json"
            )
        case "EfficientNet B0 (INT8)":
            if object_classification_device == "NPU":
                raise ValueError(
                    "EfficientNet B0 model is not supported on NPU device. Please select another model."
                )

            constants["OBJECT_CLASSIFICATION_MODEL_PATH"] = (
                f"{MODELS_PATH}/pipeline-zoo-models/efficientnet-b0_INT8/FP16-INT8/efficientnet-b0.xml"
            )
            constants["OBJECT_CLASSIFICATION_MODEL_PROC"] = (
                f"{MODELS_PATH}/pipeline-zoo-models/efficientnet-b0_INT8/efficientnet-b0.json"
            )
        case "MobileNet V2 PyTorch (FP16)":
            constants["OBJECT_CLASSIFICATION_MODEL_PATH"] = (
                f"{MODELS_PATH}/public/mobilenet-v2-pytorch/FP16/mobilenet-v2-pytorch.xml"
            )
            constants["OBJECT_CLASSIFICATION_MODEL_PROC"] = (
                f"{MODELS_PATH}/public/mobilenet-v2-pytorch/mobilenet-v2.json"
            )
        case _:
            raise ValueError("Unrecognized Object Classification Model")

    return video_output_path, constants, param_grid


def _iterate_param_grid(param_grid: Dict[str, List[str]]):
    keys, values = zip(*param_grid.items())
    for combination in product(*values):
        yield dict(zip(keys, combination))


def find_shm_file(shm_prefix, socket_path="/tmp/shared_memory/video_stream"):
    try:
        files = os.listdir("/dev/shm")
        shm_files = [f for f in files if f.startswith("shmpipe.")]
        if not shm_files:
            return None
        shm_files.sort(key=lambda x: os.path.getctime(os.path.join("/dev/shm", x)), reverse=True)
        return shm_files[0]
    except Exception:
        return None

def read_latest_meta(meta_path):
    try:
        with open(meta_path, "rb") as f:
            meta = f.read(12)
            if len(meta) != 12:
                return None
            height, width, dtype_size = struct.unpack("III", meta)
            return height, width, dtype_size
    except Exception:
        return None

def read_shared_memory_frame(meta_path="/tmp/shared_memory/video_stream.meta", shm_prefix="shmpipe.video_stream", socket_path="/tmp/shared_memory/video_stream"):
    meta = read_latest_meta(meta_path)
    if not meta:
        return None
    height, width, dtype_size = meta
    shm_file = find_shm_file(shm_prefix, socket_path=socket_path)
    if not shm_file:
        return None
    shm_path = os.path.join("/dev/shm", shm_file)
    try:
        frame_size = height * width * 3 * dtype_size
        with open(shm_path, "rb") as f:
            mm = mmap.mmap(f.fileno(), 0, access=mmap.ACCESS_READ)
            buf = mm[:frame_size]
            mm.close()
        if len(buf) != frame_size:
            return None
        frame_bgr = np.frombuffer(buf, dtype=np.uint8).reshape((height, width, 3))
        frame_rgb = cv2.cvtColor(frame_bgr, cv2.COLOR_BGR2RGB)
        frame_resized = cv2.resize(frame_rgb, (960, 540), interpolation=cv2.INTER_AREA)
        return frame_resized
    except Exception:
        return None

def run_pipeline_and_extract_metrics(
    pipeline_cmd: GstPipeline,
    constants: Dict[str, str],
    parameters: Dict[str, List[str]],
    channels: int | tuple[int, int] = 1,
    elements: List[tuple[str, str, str]] = [],
    poll_interval: int = 1,
    live_preview: bool = False,
):
    global cancelled
    """

    Runs a GStreamer pipeline and extracts FPS metrics.

    Args:
        pipeline_cmd (str): The GStreamer pipeline command to execute.
        poll_interval (int): Interval to poll the process for metrics.
        channels (int): Number of channels to match in the FPS metrics.

    Returns:
        Tuple[Dict[str, float], str, str]: A dictionary of FPS metrics, stdout, and stderr.
    """
    logger = logging.getLogger("utils")
    results = []

    # Set the number of regular channels
    # If no tuple is provided, the number of regular channels is 0
    regular_channels = 0 if isinstance(channels, int) else channels[0]

    # Set the number of inference channels
    # If no tuple is provided, the number of inference channels is equal to the number of channels
    inference_channels = channels if isinstance(channels, int) else channels[1]

    meta_path = "/tmp/shared_memory/video_stream.meta"
    shm_prefix = "shmpipe.video_stream"
    socket_path = "/tmp/shared_memory/video_stream"

    for params in _iterate_param_grid(parameters):

        # Evaluate the pipeline with the given parameters, constants, and channels
        _pipeline = pipeline_cmd.evaluate(
            constants, params, regular_channels, inference_channels, elements
        )

        # Log the command
        logger.info(f"Pipeline Command: {_pipeline}")

        try:
            # Set the environment variable to enable all drivers
            env = os.environ.copy()
            env["GST_VA_ALL_DRIVERS"] = "1"

            # Spawn command in a subprocess
            process = Popen(_pipeline.split(" "), stdout=PIPE, stderr=PIPE, env=env)

            exit_code = None
            total_fps = None
            per_stream_fps = None
            num_streams = None
            last_fps = None
            channels = inference_channels + regular_channels
            avg_fps_dict = {}
            process_output = []

            # Define pattern to capture FPSCounter metrics
            overall_pattern = r"FpsCounter\(overall ([\d.]+)sec\): total=([\d.]+) fps, number-streams=(\d+), per-stream=([\d.]+) fps"
            avg_pattern = r"FpsCounter\(average ([\d.]+)sec\): total=([\d.]+) fps, number-streams=(\d+), per-stream=([\d.]+) fps"
            last_pattern = r"FpsCounter\(last ([\d.]+)sec\): total=([\d.]+) fps, number-streams=(\d+), per-stream=([\d.]+) fps"

            if live_preview:
                wait_time = 0
                max_wait = 10
                while not os.path.exists(meta_path) and wait_time < max_wait:
                    time.sleep(0.5)
                    wait_time += 0.5

            frame_count = 0
            last_yield_time = time.time()
            # Poll the process to check if it is still running
            while process.poll() is None:
                if cancelled:
                    process.terminate()
                    cancelled = False
                    break

                reads, _, _ = select.select([process.stdout], [], [], poll_interval)
                for r in reads:
                    line = r.readline()
                    if not line:
                        continue
                    process_output.append(line)

                    # Write the average FPS to the log
                    line_str = line.decode("utf-8")
                    match = re.search(avg_pattern, line_str)
                    if match:
                        result = {
                            "total_fps": float(match.group(2)),
                            "number_streams": int(match.group(3)),
                            "per_stream_fps": float(match.group(4)),
                        }
                        logger.info(
                            f"Avg FPS: {result['total_fps']} fps; Num Streams: {result['number_streams']}; Per Stream FPS: {result['per_stream_fps']} fps."
                        )

                        # Skip the result if the number of streams does not match the expected channels
                        if result["number_streams"] != channels:
                            continue

                        latest_fps = result["per_stream_fps"]
                        
                        # Write latest FPS to a file
                        with open("/home/dlstreamer/vippet/.collector-signals/fps.txt", "w") as f:
                            f.write(f"{latest_fps}\n")
                if live_preview:
                    t0 = time.time()
                    frame = read_shared_memory_frame(meta_path=meta_path, shm_prefix=shm_prefix, socket_path=socket_path)
                    t1 = time.time()
                    frame_count += 1
                    read_frame_time = t1 - t0
                    time_since_last_yield = t1 - last_yield_time
                    last_yield_time = t1
                    logging.info(f"[live_preview_stream] Frame {frame_count}: read_shared_memory_frame took {read_frame_time:.4f}s, time since last yield: {time_since_last_yield:.4f}s")
                    yield frame
                    time.sleep(1.0 / 30.0)
                if ps.Process(process.pid).status() == "zombie":
                    exit_code = process.wait()
                    break

            # Process the output and extract FPS metrics
            for line in process_output:
                line_str = line.decode("utf-8")
                match = re.search(overall_pattern, line_str)
                if match:
                    result = {
                        "total_fps": float(match.group(2)),
                        "number_streams": int(match.group(3)),
                        "per_stream_fps": float(match.group(4)),
                    }
                    if result["number_streams"] == channels:
                        total_fps = result["total_fps"]
                        num_streams = result["number_streams"]
                        per_stream_fps = result["per_stream_fps"]
                        break

                match = re.search(avg_pattern, line_str)
                if match:
                    result = {
                        "total_fps": float(match.group(2)),
                        "number_streams": int(match.group(3)),
                        "per_stream_fps": float(match.group(4)),
                    }
                    avg_fps_dict[result["number_streams"]] = result

                match = re.search(last_pattern, line_str)
                if match:
                    result = {
                        "total_fps": float(match.group(2)),
                        "number_streams": int(match.group(3)),
                        "per_stream_fps": float(match.group(4)),
                    }
                    last_fps = result

            if total_fps is None and avg_fps_dict.keys():
                if channels in avg_fps_dict.keys():
                    total_fps = avg_fps_dict[channels]["total_fps"]
                    num_streams = avg_fps_dict[channels]["number_streams"]
                    per_stream_fps = avg_fps_dict[channels]["per_stream_fps"]
                else:
                    closest_match = min(
                        avg_fps_dict.keys(),
                        key=lambda x: abs(x - channels),
                        default=None,
                    )
                    total_fps = avg_fps_dict[closest_match]["total_fps"]
                    num_streams = avg_fps_dict[closest_match]["number_streams"]
                    per_stream_fps = avg_fps_dict[closest_match]["per_stream_fps"]

            if total_fps is None and last_fps:
                total_fps = last_fps["total_fps"]
                num_streams = last_fps["number_streams"]
                per_stream_fps = last_fps["per_stream_fps"]

            if total_fps is None:
                total_fps = "N/A"
                num_streams = "N/A"
                per_stream_fps = "N/A"

            # Log the metrics
            logger.info("Exit code: {}".format(exit_code))
            logger.info("Total FPS is {}".format(total_fps))
            logger.info("Per Stream FPS is {}".format(per_stream_fps))
            logger.info("Num of Streams is {}".format(num_streams))

            # Save results
            results.append(
                {
                    "params": params,
                    "exit_code": exit_code,
                    "total_fps": total_fps,
                    "per_stream_fps": per_stream_fps,
                    "num_streams": num_streams,
                }
            )

        except subprocess.CalledProcessError as e:
            logger.error(f"Error: {e}")
            continue

    return results<|MERGE_RESOLUTION|>--- conflicted
+++ resolved
@@ -56,10 +56,6 @@
     )
     object_classification_nireq = kwargs.get("object_classification_nireq", 1)
     pipeline_watermark_enabled = kwargs.get("pipeline_watermark_enabled", True)
-<<<<<<< HEAD
-    pipeline_compose_enabled = kwargs.get("pipeline_compose_enabled", True)
-=======
->>>>>>> 91526838
 
     random_string = "".join(random.choices(string.ascii_lowercase + string.digits, k=6))
     video_output_path = input_video_player.replace(
@@ -86,10 +82,6 @@
         "object_classification_reclassify_interval": [object_classification_reclassify_interval],
         "object_classification_nireq": [object_classification_nireq],
         "pipeline_watermark_enabled": [pipeline_watermark_enabled],
-<<<<<<< HEAD
-        "pipeline_compose_enabled": [pipeline_compose_enabled],
-=======
->>>>>>> 91526838
     }
 
     constants = {
@@ -154,7 +146,7 @@
     match object_classification_model:
         case "Disabled":
             constants["OBJECT_CLASSIFICATION_MODEL_PATH"] = "Disabled"
-            constants["OBJECT_CLASSIFICATION_MODEL_PROC"] = "Disabled"       
+            constants["OBJECT_CLASSIFICATION_MODEL_PROC"] = "Disabled"
         case "ResNet-50 TF (INT8)":
             constants["OBJECT_CLASSIFICATION_MODEL_PATH"] = (
                 f"{MODELS_PATH}/pipeline-zoo-models/resnet-50-tf_INT8/resnet-50-tf_i8.xml"
