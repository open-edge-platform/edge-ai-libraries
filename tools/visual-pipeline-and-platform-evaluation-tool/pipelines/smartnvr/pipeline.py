import math
import os
from pathlib import Path
from typing import List

from pipeline import GstPipeline

import logging
import struct


class SmartNVRPipeline(GstPipeline):
    def __init__(self):
        super().__init__()

        self._diagram = Path(os.path.dirname(__file__)) / "diagram.png"

        self._bounding_boxes = [
            (325, 108, 445, 168, "Inference", "Object Detection"),
        ]

        self._sink = (
            "sink_{id}::xpos={xpos} " "sink_{id}::ypos={ypos} " "sink_{id}::alpha=1 "
        )

        # Add shmsink for live streaming (shared memory)
        self._shmsink = (
            "shmsink socket-path=/tmp/shared_memory/video_stream "
            "wait-for-connection=false "
            "sync=true "
            # "async=false "
            # "shm-size=67108864 "
            "name=shmsink0 "
        )

        # Use tee to split output to both file and live stream
        self._compositor_with_tee = (
            "{compositor} "
            "  name=comp "
            "  {sinks} ! tee name=livetee "
            "livetee. ! queue2 ! {encoder} ! h264parse ! mp4mux ! filesink location={VIDEO_OUTPUT_PATH} async=false "
            # Wymuś format BGR (zgodny z domyślnym shmsink i OpenCV)
            "livetee. ! queue2 ! videoconvert ! video/x-raw,format=BGR,width=640,height=360 ! {shmsink} "
        )

        self._compositor = (
            "{compositor} "
            "  name=comp "
            "  {sinks} ! "
            "{encoder} ! "
            "h264parse ! "
            "mp4mux ! "
            "filesink "
            "  location={VIDEO_OUTPUT_PATH} async=false "
<<<<<<< HEAD
        )

        self._fake_sink = (
            "fakesink "
            "  sync=false "
            "  async=false "
=======
>>>>>>> 91526838
        )


        self._recording_stream = (
            "filesrc "
            "  location={VIDEO_PATH} ! "
            "qtdemux ! "
            "h264parse ! "
            "tee name=t{id} ! "
            "queue2 ! "
            "mp4mux ! "
            "filesink "
            "  location=/tmp/stream{id}.mp4 "
            "t{id}. ! "
            "queue2 ! "
            "{decoder} ! "
            "gvafpscounter starting-frame=500 ! "
        )

        self._inference_stream_decode_detect_track = (
            "filesrc "
            "  location={VIDEO_PATH} ! "
            "qtdemux ! "
            "h264parse ! "
            "tee name=t{id} ! "
            "queue2 ! "
            "mp4mux ! "
            "filesink "
            "  location=/tmp/stream{id}.mp4 "
            "t{id}. ! "
            "queue2 ! "
            "{decoder} ! "
            "gvafpscounter starting-frame=500 ! "
            "gvadetect "
            "  {detection_model_config} "
            "  model-instance-id=detect0 "
            "  pre-process-backend={object_detection_pre_process_backend} "
            "  device={object_detection_device} "
            "  batch-size={object_detection_batch_size} "
            "  inference-interval={object_detection_inference_interval} "
            "  nireq={object_detection_nireq} ! "
            "queue2 ! "
            "gvatrack "
            "  tracking-type=short-term-imageless ! "
            "queue2 ! "
        )

        self._inference_stream_classify = (
            "gvaclassify "
            "  {classification_model_config} "
            "  model-instance-id=classify0 "
            "  pre-process-backend={object_classification_pre_process_backend} "
            "  device={object_classification_device} "
            "  batch-size={object_classification_batch_size} "
            "  inference-interval={object_classification_inference_interval} "
            "  nireq={object_classification_nireq} "
            "  reclassify-interval={object_classification_reclassify_interval} ! "
            "queue2 ! "
        )

        self._inference_stream_metadata_processing = (
            "gvametaconvert "
            "  format=json "
            "  json-indent=4 "
            "  source={VIDEO_PATH} ! "
            "gvametapublish "
            "  method=file "
            "  file-path=/dev/null ! "
        )

        self._sink_to_compositor = (
            "queue2 "
<<<<<<< HEAD
            "  max-size-buffers=0 "
=======
            "  max-size-buffers={max_size_buffers} "
>>>>>>> 91526838
            "  max-size-bytes=0 "
            "  max-size-time=0 ! "
            "{postprocessing} ! "
            "video/x-raw,width=640,height=360 ! "
            "comp.sink_{id} "
        )

    def evaluate(
        self,
        constants: dict,
        parameters: dict,
        regular_channels: int,
        inference_channels: int,
        elements: List[tuple[str, str, str]] = [],
    ) -> str:

        # Set pre process backed for object detection
        parameters["object_detection_pre_process_backend"] = (
            "opencv"
            if parameters["object_detection_device"] in ["CPU", "NPU"]
            else "va-surface-sharing"
        )

        # Set pre process backed for object classification
        parameters["object_classification_pre_process_backend"] = (
            "opencv"
            if parameters["object_classification_device"] in ["CPU", "NPU"]
            else "va-surface-sharing"
        )

        # Compute total number of channels
        channels = regular_channels + inference_channels

        # Create a sink for each channel
        sinks = ""
        grid_size = math.ceil(math.sqrt(channels))
        for i in range(channels):
            xpos = 640 * (i % grid_size)
            ypos = 360 * (i // grid_size)
            sinks += self._sink.format(id=i, xpos=xpos, ypos=ypos)

        # Find the available compositor in elements dynamically
        if (
            parameters["object_detection_device"].startswith("GPU.")
            and int(parameters["object_detection_device"].split(".")[1]) > 0
        ):
            gpu_index = parameters["object_detection_device"].split(".")[1]
            # Map GPU index to the corresponding VAAPI element suffix (e.g., "129" for GPU.1)
            vaapi_suffix = str(
                128 + int(gpu_index)
            )  # 128 + 1 = 129, 128 + 2 = 130, etc.
            _compositor_element = f"varenderD{vaapi_suffix}compositor"
        else:
            _compositor_element = next(
                (
                    "vacompositor"
                    for element in elements
                    if element[1] == "vacompositor"
                ),
                next(
                    (
                        "compositor"
                        for element in elements
                        if element[1] == "compositor"
                    ),
                    None,  # Fallback to None if no compositor is found
                ),
            )

        # Find the available encoder dynamically
        if (
            parameters["object_detection_device"].startswith("GPU.")
            and int(parameters["object_detection_device"].split(".")[1]) > 0
        ):
            gpu_index = parameters["object_detection_device"].split(".")[1]
            # Map GPU index to the corresponding VAAPI element suffix (e.g., "129" for GPU.1)
            vaapi_suffix = str(
                128 + int(gpu_index)
            )  # 128 + 1 = 129, 128 + 2 = 130, etc.
            _encoder_element = f"varenderD{vaapi_suffix}h264lpenc"
        else:
            # Fallback to default encoder if no specific GPU is selected
            _encoder_element = next(
                ("vah264lpenc" for element in elements if element[1] == "vah264lpenc"),
                next(
                    ("vah264enc" for element in elements if element[1] == "vah264enc"),
                    next(
                        (
                            "x264enc bitrate=16000 speed-preset=superfast"
                            for element in elements
                            if element[1] == "x264enc"
                        ),
                        None,  # Fallback to None if no encoder is found
                    ),
                ),
            )

        # Find the available decoder and postprocessing elements dynamically
        if (
            parameters["object_detection_device"].startswith("GPU.")
            and int(parameters["object_detection_device"].split(".")[1]) > 0
        ):
            # Extract the GPU index (e.g., "1" from "GPU.1")
            gpu_index = parameters["object_detection_device"].split(".")[1]
            # Map GPU index to the corresponding VAAPI element suffix (e.g., "129" for GPU.1)
            vaapi_suffix = str(
                128 + int(gpu_index)
            )  # 128 + 1 = 129, 128 + 2 = 130, etc.
            _decoder_element = (
                f"varenderD{vaapi_suffix}h264dec ! video/x-raw(memory:VAMemory)"
            )
            _postprocessing_element = f"varenderD{vaapi_suffix}postproc"
        else:
            # Fallback to default elements if no specific GPU is selected
            _decoder_element = next(
                (
                    "vah264dec ! video/x-raw(memory:VAMemory)"
                    for element in elements
                    if element[1] == "vah264dec"
                ),
                next(
                    ("decodebin" for element in elements if element[1] == "decodebin"),
                    None,  # Fallback to None if no decoder is found
                ),
            )
            _postprocessing_element = next(
                ("vapostproc" for element in elements if element[1] == "vapostproc"),
                next(
                    (
                        "videoscale"
                        for element in elements
                        if element[1] == "videoscale"
                    ),
                    None,  # Fallback to None if no postprocessing is found
                ),
            )



        # Create the streams
        streams = ""

        # Handle inference channels
        for i in range(inference_channels):

            # Handle object detection parameters and constants
            detection_model_config = (
                f"model={constants["OBJECT_DETECTION_MODEL_PATH"]} "
                f"model-proc={constants["OBJECT_DETECTION_MODEL_PROC"]} "
            )

            if not constants["OBJECT_DETECTION_MODEL_PROC"]:
                detection_model_config = (
                    f"model={constants["OBJECT_DETECTION_MODEL_PATH"]} "
                )

            streams += self._inference_stream_decode_detect_track.format(
                **parameters,
                **constants,
                id=i,
                decoder=_decoder_element,
                detection_model_config=detection_model_config,
            )

            # Handle object classification parameters and constants
            # Do this only if the object classification model is not disabled or the device is not disabled
            if not (constants["OBJECT_CLASSIFICATION_MODEL_PATH"] == "Disabled" 
                    or parameters["object_classification_device"] == "Disabled") :
                classification_model_config = (
                    f"model={constants["OBJECT_CLASSIFICATION_MODEL_PATH"]} "
                    f"model-proc={constants["OBJECT_CLASSIFICATION_MODEL_PROC"]} "
                )

                if not constants["OBJECT_CLASSIFICATION_MODEL_PROC"]:
                    classification_model_config = (
                        f"model={constants["OBJECT_CLASSIFICATION_MODEL_PATH"]} "
                    )

                streams += self._inference_stream_classify.format(
                    **parameters,
                    **constants,
                    id=i,
                    classification_model_config=classification_model_config,
                )

            # Overlay inference results on the inferenced video if enabled
            if parameters["pipeline_watermark_enabled"]:
                streams += "gvawatermark ! "
            
            streams += self._inference_stream_metadata_processing.format(
                **parameters,
                **constants,
                id=i,
            )

            # sink to compositor or fake sink depending on the compose flag
            streams += self._sink_to_compositor.format(
<<<<<<< HEAD
                    **parameters,
                    **constants,
                    id=i,
                    postprocessing=_postprocessing_element,
                ) if parameters["pipeline_compose_enabled"] else self._fake_sink

=======
                **parameters,
                **constants,
                id=i,
                postprocessing=_postprocessing_element,
                max_size_buffers=0,
            )
>>>>>>> 91526838
        # Handle regular channels
        for i in range(inference_channels, channels):
            streams += self._recording_stream.format(
                **parameters,
                **constants,
                id=i,
                decoder=_decoder_element,
                postprocessing=_postprocessing_element,
            )
            # sink to compositor or fake sink depending on the compose flag
            streams += self._sink_to_compositor.format(
<<<<<<< HEAD
                    **parameters,
                    **constants,
                    id=i,
                    postprocessing=_postprocessing_element,
                ) if parameters["pipeline_compose_enabled"] else self._fake_sink

        # Prepend the compositor if enabled
        if parameters["pipeline_compose_enabled"]:
            # Always produce both file and live stream outputs
            try:
                os.makedirs("/tmp/shared_memory", exist_ok=True)
                with open("/tmp/shared_memory/video_stream.meta", "wb") as f:
                    # width=640, height=360, dtype_size=1 (uint8)
                    f.write(struct.pack("III", 360, 640, 1))
                logging.info("Wrote shared memory meta file for live streaming: /tmp/shared_memory/video_stream.meta")
                logging.info("Live stream format: BGR, shape=(360,640,3), dtype=uint8, shm_path=/tmp/shared_memory/video_stream")
            except Exception as e:
                logging.warning(f"Could not write shared memory meta file: {e}")

            # Compose pipeline with tee: file + live stream
            logging.info("Pipeline will output both to file and shared memory (live stream)")
            streams = self._compositor_with_tee.format(
                **constants,
                sinks=sinks,
                encoder=_encoder_element,
                compositor=_compositor_element,
                shmsink=self._shmsink,
            ) + streams
        else:
            # Fallback to regular compositor if live streaming is not enabled
            streams = self._compositor.format(
                **constants,
                sinks=sinks,
                encoder=_encoder_element,
                compositor=_compositor_element,
            ) + streams

        # Log the final pipeline string for debugging
        logging.info(f"Final GStreamer pipeline string: {streams}")
=======
                **parameters,
                **constants,
                id=i,
                postprocessing=_postprocessing_element,
                max_size_buffers=1,
            )
        # Prepend the compositor 
        streams = self._compositor.format(
            **constants,
            sinks=sinks,
            encoder=_encoder_element,
            compositor=_compositor_element,
        ) + streams
>>>>>>> 91526838

        # Evaluate the pipeline
        return "gst-launch-1.0 -q " + streams<|MERGE_RESOLUTION|>--- conflicted
+++ resolved
@@ -52,15 +52,6 @@
             "mp4mux ! "
             "filesink "
             "  location={VIDEO_OUTPUT_PATH} async=false "
-<<<<<<< HEAD
-        )
-
-        self._fake_sink = (
-            "fakesink "
-            "  sync=false "
-            "  async=false "
-=======
->>>>>>> 91526838
         )
 
 
@@ -133,11 +124,7 @@
 
         self._sink_to_compositor = (
             "queue2 "
-<<<<<<< HEAD
-            "  max-size-buffers=0 "
-=======
             "  max-size-buffers={max_size_buffers} "
->>>>>>> 91526838
             "  max-size-bytes=0 "
             "  max-size-time=0 ! "
             "{postprocessing} ! "
@@ -304,7 +291,7 @@
 
             # Handle object classification parameters and constants
             # Do this only if the object classification model is not disabled or the device is not disabled
-            if not (constants["OBJECT_CLASSIFICATION_MODEL_PATH"] == "Disabled" 
+            if not (constants["OBJECT_CLASSIFICATION_MODEL_PATH"] == "Disabled"
                     or parameters["object_classification_device"] == "Disabled") :
                 classification_model_config = (
                     f"model={constants["OBJECT_CLASSIFICATION_MODEL_PATH"]} "
@@ -326,7 +313,7 @@
             # Overlay inference results on the inferenced video if enabled
             if parameters["pipeline_watermark_enabled"]:
                 streams += "gvawatermark ! "
-            
+
             streams += self._inference_stream_metadata_processing.format(
                 **parameters,
                 **constants,
@@ -335,21 +322,12 @@
 
             # sink to compositor or fake sink depending on the compose flag
             streams += self._sink_to_compositor.format(
-<<<<<<< HEAD
-                    **parameters,
-                    **constants,
-                    id=i,
-                    postprocessing=_postprocessing_element,
-                ) if parameters["pipeline_compose_enabled"] else self._fake_sink
-
-=======
                 **parameters,
                 **constants,
                 id=i,
                 postprocessing=_postprocessing_element,
                 max_size_buffers=0,
             )
->>>>>>> 91526838
         # Handle regular channels
         for i in range(inference_channels, channels):
             streams += self._recording_stream.format(
@@ -361,61 +339,19 @@
             )
             # sink to compositor or fake sink depending on the compose flag
             streams += self._sink_to_compositor.format(
-<<<<<<< HEAD
-                    **parameters,
-                    **constants,
-                    id=i,
-                    postprocessing=_postprocessing_element,
-                ) if parameters["pipeline_compose_enabled"] else self._fake_sink
-
-        # Prepend the compositor if enabled
-        if parameters["pipeline_compose_enabled"]:
-            # Always produce both file and live stream outputs
-            try:
-                os.makedirs("/tmp/shared_memory", exist_ok=True)
-                with open("/tmp/shared_memory/video_stream.meta", "wb") as f:
-                    # width=640, height=360, dtype_size=1 (uint8)
-                    f.write(struct.pack("III", 360, 640, 1))
-                logging.info("Wrote shared memory meta file for live streaming: /tmp/shared_memory/video_stream.meta")
-                logging.info("Live stream format: BGR, shape=(360,640,3), dtype=uint8, shm_path=/tmp/shared_memory/video_stream")
-            except Exception as e:
-                logging.warning(f"Could not write shared memory meta file: {e}")
-
-            # Compose pipeline with tee: file + live stream
-            logging.info("Pipeline will output both to file and shared memory (live stream)")
-            streams = self._compositor_with_tee.format(
-                **constants,
-                sinks=sinks,
-                encoder=_encoder_element,
-                compositor=_compositor_element,
-                shmsink=self._shmsink,
-            ) + streams
-        else:
-            # Fallback to regular compositor if live streaming is not enabled
-            streams = self._compositor.format(
-                **constants,
-                sinks=sinks,
-                encoder=_encoder_element,
-                compositor=_compositor_element,
-            ) + streams
-
-        # Log the final pipeline string for debugging
-        logging.info(f"Final GStreamer pipeline string: {streams}")
-=======
                 **parameters,
                 **constants,
                 id=i,
                 postprocessing=_postprocessing_element,
                 max_size_buffers=1,
             )
-        # Prepend the compositor 
+        # Prepend the compositor
         streams = self._compositor.format(
             **constants,
             sinks=sinks,
             encoder=_encoder_element,
             compositor=_compositor_element,
         ) + streams
->>>>>>> 91526838
 
         # Evaluate the pipeline
         return "gst-launch-1.0 -q " + streams