import logging
import os
from datetime import datetime
import time
import threading

import gradio as gr
import numpy as np
import pandas as pd
import plotly.graph_objects as go
import requests
import struct
import mmap
import cv2
import subprocess
import shlex

import utils
from benchmark import Benchmark
from device import DeviceDiscovery
from explore import GstInspector
from optimize import OptimizationResult, PipelineOptimizer
from pipeline import PipelineLoader, GstPipeline
from utils import prepare_video_and_constants
from typing import Tuple, Dict

logging.getLogger("httpx").setLevel(logging.WARNING)

with open(os.path.join(os.path.dirname(__file__), "app.css")) as f:
    css_code = f.read()

theme = gr.themes.Default(
    primary_hue="blue",
    font=[gr.themes.GoogleFont("Montserrat"), "ui-sans-serif", "sans-serif"],
)

# Initialize the pipeline based on the PIPELINE environment variable
current_pipeline: Tuple[GstPipeline, Dict] = PipelineLoader.load(
    os.environ.get("PIPELINE", "").lower()
)
device_discovery = DeviceDiscovery()
gst_inspector = GstInspector()

# Get available and preferred devices for inference
device_choices = [
    (device.full_device_name, device.device_name)
    for device in device_discovery.list_devices()
]

# Device detection and chart title logic (move here, fix indentation)
has_igpu = any("iGPU" in name or "igpu" in name for name, _ in device_choices)
has_dgpu = any(
    "dGPU" in name or "dgpu" in name or "Discrete" in name or "discrete" in name
    for name, _ in device_choices
)

all_chart_titles = [
    "Pipeline Throughput [FPS]",
    "CPU Utilization [%]",
    "Integrated GPU Engine Utilization [%]",
    "Discrete GPU Engine Utilization [%]",
    "Memory Utilization [%]",
    "Integrated GPU Power Usage [W] (Package & Total)",
    "Integrated GPU Frequency [MHz]",
    "Discrete GPU Power Usage [W] (Package & Total)",
    "Discrete GPU Frequency [MHz]",
    "CPU Frequency [KHz]",
    "CPU Temperature [C°]",
]
all_y_labels = [
    "Throughput",
    "Utilization",
    "Utilization",
    "Utilization",
    "Utilization",
    "Power",
    "Frequency",
    "Power",
    "Frequency",
    "Frequency",
    "Temperature",
]

igpu_indices = [2, 5, 6]
dgpu_indices = [3, 7, 8]

indices_to_remove = []
if not has_igpu:
    indices_to_remove += igpu_indices
if not has_dgpu:
    indices_to_remove += dgpu_indices

chart_titles = [t for i, t in enumerate(all_chart_titles) if i not in indices_to_remove]
y_labels = [y for i, y in enumerate(all_y_labels) if i not in indices_to_remove]

# Create a dataframe for each chart
stream_dfs = [pd.DataFrame(columns=["x", "y"]) for _ in range(len(chart_titles))]
figs = [
    go.Figure().update_layout(
        title=chart_titles[i], xaxis_title="Time", yaxis_title=y_labels[i]
    )
    for i in range(len(chart_titles))
]


# Download File
def download_file(url, local_filename):
    # Send a GET request to the URL
    with requests.get(url, stream=True) as response:
        response.raise_for_status()  # Check if the request was successful
        # Open a local file with write-binary mode
        with open(local_filename, "wb") as file:
            # Iterate over the response content in chunks
            for chunk in response.iter_content(chunk_size=8192):
                file.write(chunk)  # Write each chunk to the local file


# Function to check if a click is inside any bounding box
def detect_click(evt: gr.SelectData):
    x, y = evt.index

    for (
        x_min,
        y_min,
        x_max,
        y_max,
        label,
        description,
    ) in current_pipeline[0].bounding_boxes():
        if x_min <= x <= x_max and y_min <= y <= y_max:

            match label:
                case "Inference":
                    return gr.update(open=True)

    return gr.update(open=False)


def read_latest_metrics(target_ns: int = None):
    try:
        with open("/home/dlstreamer/vippet/.collector-signals/metrics.txt", "r") as f:
            lines = [line.strip() for line in f.readlines()[-500:]]

    except FileNotFoundError:
        return [None] * 20  # 12 original + 8 extra for GPU 0

    if target_ns is not None:
        # Filter only lines near the target timestamp
        surrounding_lines = [
            line
            for line in lines
            if line.split()
            and line.split()[-1].isdigit()
            and abs(int(line.split()[-1]) - target_ns) < 1e9
        ]
        lines = surrounding_lines if surrounding_lines else []

    cpu_user = mem_used_percent = gpu_package_power = core_temp = gpu_power = None
    gpu_freq = cpu_freq = gpu_render = gpu_ve = gpu_video = gpu_copy = gpu_compute = (
        None
    )

    # GPU 0 variables (do not change existing ones for gpu_1)
    gpu_package_power_0 = gpu_power_0 = gpu_freq_0 = gpu_render_0 = gpu_ve_0 = (
        gpu_video_0
    ) = gpu_copy_0 = gpu_compute_0 = None

    for line in reversed(lines):
        if cpu_user is None and "cpu" in line:
            parts = line.split()
            if len(parts) > 1:
                for field in parts[1].split(","):
                    if field.startswith("usage_user="):
                        try:
                            cpu_user = float(field.split("=")[1])
                        except:
                            pass

        if mem_used_percent is None and "mem" in line:
            parts = line.split()
            if len(parts) > 1:
                for field in parts[1].split(","):
                    if field.startswith("used_percent="):
                        try:
                            mem_used_percent = float(field.split("=")[1])
                        except:
                            pass

        # Only consider GPU-related metrics for gpu_id=1
        if gpu_package_power is None and "pkg_cur_power" in line and "gpu_id=1" in line:
            parts = line.split()
            try:
                gpu_package_power = float(parts[1].split("=")[1])
            except:
                pass

        if gpu_power is None and "gpu_cur_power" in line and "gpu_id=1" in line:
            parts = line.split()
            try:
                gpu_power = float(parts[1].split("=")[1])
            except:
                pass

        if core_temp is None and "temp" in line:
            parts = line.split()
            if len(parts) > 1:
                for field in parts[1].split(","):
                    if "temp" in field:
                        try:
                            core_temp = float(field.split("=")[1])
                        except:
                            pass

        if gpu_freq is None and "gpu_frequency" in line and "gpu_id=1" in line:
            for part in line.split():
                if part.startswith("value="):
                    try:
                        gpu_freq = float(part.split("=")[1])
                    except:
                        pass

        if cpu_freq is None and "cpu_frequency_avg" in line:
            try:
                parts = [part for part in line.split() if "frequency=" in part]
                if parts:
                    cpu_freq = float(parts[0].split("=")[1])
            except:
                pass

        if gpu_render is None and "engine=render" in line and "gpu_id=1" in line:
            for part in line.split():
                if part.startswith("usage="):
                    try:
                        gpu_render = float(part.split("=")[1])
                    except:
                        pass

        if gpu_copy is None and "engine=copy" in line and "gpu_id=1" in line:
            for part in line.split():
                if part.startswith("usage="):
                    try:
                        gpu_copy = float(part.split("=")[1])
                    except:
                        pass

        if gpu_ve is None and "engine=video-enhance" in line and "gpu_id=1" in line:
            for part in line.split():
                if part.startswith("usage="):
                    try:
                        gpu_ve = float(part.split("=")[1])
                    except:
                        pass

        if (
            gpu_video is None
            and "engine=video" in line
            and "engine=video-enhance" not in line
            and "gpu_id=1" in line
        ):
            for part in line.split():
                if part.startswith("usage="):
                    try:
                        gpu_video = float(part.split("=")[1])
                    except:
                        pass

        if gpu_compute is None and "engine=compute" in line and "gpu_id=1" in line:
            for part in line.split():
                if part.startswith("usage="):
                    try:
                        gpu_compute = float(part.split("=")[1])
                    except:
                        pass

        # GPU 0 metrics (new variables)
        if (
            gpu_package_power_0 is None
            and "pkg_cur_power" in line
            and "gpu_id=0" in line
        ):
            parts = line.split()
            try:
                gpu_package_power_0 = float(parts[1].split("=")[1])
            except:
                pass

        if gpu_power_0 is None and "gpu_cur_power" in line and "gpu_id=0" in line:
            parts = line.split()
            try:
                gpu_power_0 = float(parts[1].split("=")[1])
            except:
                pass

        if gpu_freq_0 is None and "gpu_frequency" in line and "gpu_id=0" in line:
            for part in line.split():
                if part.startswith("value="):
                    try:
                        gpu_freq_0 = float(part.split("=")[1])
                    except:
                        pass

        if gpu_render_0 is None and "engine=render" in line and "gpu_id=0" in line:
            for part in line.split():
                if part.startswith("usage="):
                    try:
                        gpu_render_0 = float(part.split("=")[1])
                    except:
                        pass

        if gpu_copy_0 is None and "engine=copy" in line and "gpu_id=0" in line:
            for part in line.split():
                if part.startswith("usage="):
                    try:
                        gpu_copy_0 = float(part.split("=")[1])
                    except:
                        pass

        if gpu_ve_0 is None and "engine=video-enhance" in line and "gpu_id=0" in line:
            for part in line.split():
                if part.startswith("usage="):
                    try:
                        gpu_ve_0 = float(part.split("=")[1])
                    except:
                        pass

        if (
            gpu_video_0 is None
            and "engine=video" in line
            and "engine=video-enhance" not in line
            and "gpu_id=0" in line
        ):
            for part in line.split():
                if part.startswith("usage="):
                    try:
                        gpu_video_0 = float(part.split("=")[1])
                    except:
                        pass

        if gpu_compute_0 is None and "engine=compute" in line and "gpu_id=0" in line:
            for part in line.split():
                if part.startswith("usage="):
                    try:
                        gpu_compute_0 = float(part.split("=")[1])
                    except:
                        pass

        if all(
            v is not None
            for v in [
                cpu_user,
                mem_used_percent,
                gpu_package_power,
                core_temp,
                gpu_power,
                gpu_freq,
                gpu_render,
                gpu_ve,
                gpu_video,
                gpu_copy,
                cpu_freq,
                gpu_compute,
                gpu_package_power_0,
                gpu_power_0,
                gpu_freq_0,
                gpu_render_0,
                gpu_ve_0,
                gpu_video_0,
                gpu_copy_0,
                gpu_compute_0,
            ]
        ):
            break

    return [
        cpu_user,
        mem_used_percent,
        gpu_package_power,
        core_temp,
        gpu_power,
        gpu_freq,
        gpu_render,
        gpu_ve,
        gpu_video,
        gpu_copy,
        cpu_freq,
        gpu_compute,
        gpu_package_power_0,
        gpu_power_0,
        gpu_freq_0,
        gpu_render_0,
        gpu_ve_0,
        gpu_video_0,
        gpu_copy_0,
        gpu_compute_0,
    ]


def create_empty_fig(title, y_axis_label):
    fig = go.Figure()
    fig.update_layout(title=title, xaxis_title="Time", yaxis_title=y_axis_label)
    return fig


# Store figures globally
figs = [
    create_empty_fig(chart_titles[i], y_labels[i]) for i in range(len(chart_titles))
]


def generate_stream_data(i, timestamp_ns=None):
    new_x = (
        datetime.now()
        if timestamp_ns is None
        else datetime.fromtimestamp(timestamp_ns / 1e9)
    )

    new_y = 0
    # Unpack all returned values, but only use the first 13 for current charts
    (
        cpu_val,
        mem_val,
        gpu_package_power,
        core_temp,
        gpu_power,
        gpu_freq,
        gpu_render,
        gpu_ve,
        gpu_video,
        gpu_copy,
        cpu_freq,
        gpu_compute,
        gpu_package_power_0,
        gpu_power_0,
        gpu_freq_0,
        gpu_render_0,
        gpu_ve_0,
        gpu_video_0,
        gpu_copy_0,
        gpu_compute_0,
    ) = read_latest_metrics(timestamp_ns)

    try:
        with open("/home/dlstreamer/vippet/.collector-signals/fps.txt", "r") as f:
            lines = [line.strip() for line in f.readlines()[-500:]]
            latest_fps = float(lines[-1])

    except FileNotFoundError:
        latest_fps = 0

    except IndexError:
        latest_fps = 0

    title = chart_titles[i]

    if title == "Pipeline Throughput [FPS]":
        new_y = latest_fps
    elif title == "CPU Frequency [KHz]" and cpu_freq is not None:
        new_y = cpu_freq
    elif title == "CPU Utilization [%]" and cpu_val is not None:
        new_y = cpu_val
    elif title == "CPU Temperature [C°]" and core_temp is not None:
        new_y = core_temp
    elif title == "Memory Utilization [%]" and mem_val is not None:
        new_y = mem_val
    elif title == "Discrete GPU Power Usage [W] (Package & Total)":
        metrics = {
            "Package Power": gpu_package_power,
            "Total Power": gpu_power,
        }
        if stream_dfs[i].empty:
            stream_dfs[i] = pd.DataFrame(columns=["x"] + list(metrics.keys()))
        new_row = {"x": new_x}
        new_row.update(metrics)
        stream_dfs[i] = pd.concat(
            [
                stream_dfs[i] if not stream_dfs[i].empty else None,
                pd.DataFrame([new_row]),
            ],
            ignore_index=True,
        ).tail(50)
        fig = figs[i]
        fig.data = []
        for key in metrics.keys():
            fig.add_trace(
                go.Scatter(
                    x=stream_dfs[i]["x"], y=stream_dfs[i][key], mode="lines", name=key
                )
            )
        return fig
    elif title == "Discrete GPU Frequency [MHz]" and gpu_freq is not None:
        new_y = gpu_freq
    elif title == "Discrete GPU Engine Utilization [%]":
        metrics = {
            "Render": gpu_render,
            "Video Enhance": gpu_ve,
            "Video": gpu_video,
            "Copy": gpu_copy,
            "Compute": gpu_compute,
        }
        # Prepare or update the DataFrame for this chart
        if stream_dfs[i].empty:
            stream_dfs[i] = pd.DataFrame(columns=["x"] + list(metrics.keys()))
        new_row = {"x": new_x}
        new_row.update(metrics)
        stream_dfs[i] = pd.concat(
            [
                stream_dfs[i] if not stream_dfs[i].empty else None,
                pd.DataFrame([new_row]),
            ],
            ignore_index=True,
        ).tail(50)
        fig = figs[i]
        fig.data = []
        for key in metrics.keys():
            fig.add_trace(
                go.Scatter(
                    x=stream_dfs[i]["x"], y=stream_dfs[i][key], mode="lines", name=key
                )
            )
        return fig
    elif title == "Integrated GPU Power Usage [W] (Package & Total)":
        metrics = {
            "Package Power": gpu_package_power_0,
            "Total Power": gpu_power_0,
        }
        if stream_dfs[i].empty:
            stream_dfs[i] = pd.DataFrame(columns=["x"] + list(metrics.keys()))
        new_row = {"x": new_x}
        new_row.update(metrics)
        stream_dfs[i] = pd.concat(
            [
                stream_dfs[i] if not stream_dfs[i].empty else None,
                pd.DataFrame([new_row]),
            ],
            ignore_index=True,
        ).tail(50)
        fig = figs[i]
        fig.data = []
        for key in metrics.keys():
            fig.add_trace(
                go.Scatter(
                    x=stream_dfs[i]["x"], y=stream_dfs[i][key], mode="lines", name=key
                )
            )
        return fig
    elif title == "Integrated GPU Frequency [MHz]" and gpu_freq_0 is not None:
        new_y = gpu_freq_0
    # Consolidated GPU 0 Engine Utilization chart
    elif title == "Integrated GPU Engine Utilization [%]":
        # Each line is a metric, so we store all 5 in the same DataFrame
        # We'll use a wide DataFrame for this chart
        metrics = {
            "Render": gpu_render_0,
            "Video Enhance": gpu_ve_0,
            "Video": gpu_video_0,
            "Copy": gpu_copy_0,
            "Compute": gpu_compute_0,
        }
        # Prepare or update the DataFrame for this chart
        if stream_dfs[i].empty:
            stream_dfs[i] = pd.DataFrame(columns=["x"] + list(metrics.keys()))
        new_row = {"x": new_x}
        new_row.update(metrics)
        stream_dfs[i] = pd.concat(
            [
                stream_dfs[i] if not stream_dfs[i].empty else None,
                pd.DataFrame([new_row]),
            ],
            ignore_index=True,
        ).tail(50)
        fig = figs[i]
        fig.data = []
        for key in metrics.keys():
            fig.add_trace(
                go.Scatter(
                    x=stream_dfs[i]["x"], y=stream_dfs[i][key], mode="lines", name=key
                )
            )
        return fig

    new_row = pd.DataFrame([[new_x, new_y]], columns=["x", "y"])
    stream_dfs[i] = pd.concat(
        [stream_dfs[i] if not stream_dfs[i].empty else None, new_row], ignore_index=True
    ).tail(50)

    fig = figs[i]
    fig.data = []  # clear previous trace
    fig.add_trace(go.Scatter(x=stream_dfs[i]["x"], y=stream_dfs[i]["y"], mode="lines"))

    return fig


def on_run(data):

    arguments = {}

    for component in data:
        component_id = component.elem_id
        if component_id:
            arguments[component_id] = data[component]

    video_output_path, constants, param_grid = prepare_video_and_constants(**arguments)

    recording_channels = arguments.get('recording_channels', 0) or 0
    inferencing_channels = arguments.get('inferencing_channels', 0) or 0
    # Validate channels
    if recording_channels + inferencing_channels == 0:
        raise gr.Error(
            "Please select at least one channel for recording or inferencing.",
            duration=10,
        )

    optimizer = PipelineOptimizer(
        pipeline=current_pipeline[0],
        constants=constants,
        param_grid=param_grid,
        channels=(recording_channels, inferencing_channels),
        elements=gst_inspector.get_elements(),
    )

    # Stream live preview frames and log time between yields
    last_yield_time = time.time()
    for live_frame in optimizer.run_with_live_preview():
        current_time = time.time()
        time_since_last_yield = current_time - last_yield_time
        last_yield_time = current_time
        logging.info(f"[on_run] Time since last yield: {time_since_last_yield:.4f}s")
        yield [gr.update(value=live_frame, visible=True), gr.update(visible=False), None]

    # After streaming, evaluate and yield best_result_message
    best_result = optimizer.evaluate()
    if best_result is None:
        best_result_message = "No valid result was returned by the optimizer."
    else:
        best_result_message = (
            f"Total FPS: {best_result.total_fps:.2f}, "
            f"Per Stream FPS: {best_result.per_stream_fps:.2f}"
        )

    yield [gr.update(visible=False), gr.update(value=video_output_path, visible=True), best_result_message]

def on_benchmark(data):

    arguments = {}

    for component in data:
        component_id = component.elem_id
        if component_id:
            arguments[component_id] = data[component]

    _, constants, param_grid = prepare_video_and_constants(**arguments)

    # Initialize the benchmark class
    bm = Benchmark(
        video_path=arguments["input_video_player"],
        pipeline_cls=current_pipeline[0],
        fps_floor=arguments["fps_floor"],
        rate=arguments["ai_stream_rate"],
        parameters=param_grid,
        constants=constants,
        elements=gst_inspector.get_elements(),
    )

    # Run the benchmark
    s, ai, non_ai, fps = bm.run()

    # Return results
    try:
        result = current_pipeline[1]['parameters']['benchmark']['result_format']
    except KeyError:
        result = "Best Config: {s} streams ({ai} AI, {non_ai} non_AI) -> {fps:.2f} FPS"

    return result.format(s=s, ai=ai, non_ai=non_ai, fps=fps)


def on_stop():
    utils.cancelled = True
    logging.warning(f"utils.cancelled in on_stop: {utils.cancelled}")

<<<<<<< HEAD
=======

def show_hide_component(component, config_key):
    component.unrender()
    try:
        if config_key:
            component.render()
    except KeyError:
        pass


# Create the interface
>>>>>>> 91526838
def create_interface(title: str = "Visual Pipeline and Platform Evaluation Tool"):
    """
    Components declarations starts here.
    Only components that are used in event handlers needs to be declared.
    Other components can be created directly in the Blocks context.
    """

    # Video Player
    input_video_player = None

    try:
        download_file(
            "https://storage.openvinotoolkit.org/repositories/openvino_notebooks/data/data/video/people.mp4",
            "/tmp/people.mp4",
        )

# Removed commented-out `download_file` block for cleaner codebase.
        input_video_player = gr.Video(
            label="Input Video",
            interactive=True,
<<<<<<< HEAD
#            value="/tmp/person-bicycle-car-detection.mp4",
=======
>>>>>>> 91526838
            value="/tmp/people.mp4",
            sources="upload",
            elem_id="input_video_player",
        )
    except Exception as e:
        print(f"Error loading video player: {e}")
        print("Falling back to local video player")

        input_video_player = gr.Video(
            label="Input Video",
            interactive=True,
            value="/opt/intel/dlstreamer/gstreamer/src/gst-plugins-bad-1.24.12/tests/files/mse.mp4",
            sources="upload",
            elem_id="input_video_player",
        )

    output_video_player = gr.Video(
        label="Output Video (File)",
        interactive=False,
        show_download_button=True,
        elem_id="output_video_player",
        visible=False,
    )

    # Output Live Image (for live preview)
    output_live_image = gr.Image(
        label="Output Video (Live Preview)",
        interactive=False,
        elem_id="output_live_image",
        visible=True,
        type="numpy",
    )

    # Pipeline diagram image
    pipeline_image = gr.Image(
        value=current_pipeline[0].diagram(),
        label="Pipeline Diagram",
        elem_id="pipeline_image",
        interactive=False,
        show_download_button=False,
        show_fullscreen_button=False,
    )

    # Best configuration textbox
    best_config_textbox = gr.Textbox(
        label="Best Configuration",
        interactive=False,
        lines=2,
        placeholder="The best configuration will appear here after benchmarking.",
        visible=True,
    )

    # Inferencing channels
    inferencing_channels = gr.Slider(
        minimum=0,
        maximum=30,
        value=8,
        step=1,
        label="Number of Recording + Inferencing channels",
        interactive=True,
        elem_id="inferencing_channels",
    )

    # Recording channels
    recording_channels = gr.Slider(
        minimum=0,
        maximum=30,
        value=8,
        step=1,
        label="Number of Recording only channels",
        interactive=True,
        elem_id="recording_channels",
    )

    # FPS floor
    fps_floor = gr.Number(
        label="Set FPS Floor",
        value=30.0,  # Default value
        minimum=1.0,
        interactive=True,
        elem_id="fps_floor",
    )

    # AI stream rate
    ai_stream_rate = gr.Slider(
        label="AI Stream Rate (%)",
        value=20,  # Default value
        minimum=0,
        maximum=100,
        step=1,
        interactive=True,
        elem_id="ai_stream_rate",
    )

    # Inference accordion
    inference_accordion = gr.Accordion("Inference Parameters", open=True)

    # Get available and preferred devices for inference
    device_choices = [
        (device.full_device_name, device.device_name)
        for device in device_discovery.list_devices()
    ]

    preferred_device = next(
        ("GPU" for device_name in device_choices if "GPU" in device_name),
        ("CPU"),
    )

    # Object detection model
    # Mapping of these choices to actual model path in utils.py
    object_detection_model = gr.Dropdown(
        label="Object Detection Model",
        choices=[
            "SSDLite MobileNet V2 (INT8)",
            "YOLO v5m 416x416 (INT8)",
            "YOLO v5s 416x416 (INT8)",
            "YOLO v5m 640x640 (INT8)",
            "YOLO v10s 640x640 (FP16)",
            "YOLO v10m 640x640 (FP16)",
        ],
        value="YOLO v5s 416x416 (INT8)",
        elem_id="object_detection_model",
    )

    # Object detection device
    object_detection_device = gr.Dropdown(
        label="Object Detection Device",
        choices=device_choices,
        value=preferred_device,
        elem_id="object_detection_device",
    )

    # Object detection batch size
    object_detection_batch_size = gr.Slider(
        minimum=0,
        maximum=32,
        value=0,
        step=1,
        label="Object Detection Batch Size",
        interactive=True,
        elem_id="object_detection_batch_size",
    )

    # Object detection inference interval
    object_detection_inference_interval = gr.Slider(
        minimum=1,
<<<<<<< HEAD
        maximum=5,
=======
        maximum=6,
>>>>>>> 91526838
        value=3,
        step=1,
        label="Object Detection Inference Interval",
        interactive=True,
        elem_id="object_detection_inference_interval",
    )

    # Object Detection number of inference requests (nireq)
    object_detection_nireq = gr.Slider(
        minimum=0,
        maximum=4,
        value=0,
        step=1,
        label="Object Detection Number of Inference Requests (nireq)",
        interactive=True,
        elem_id="object_detection_nireq",
    )

    # Object classification model
    # Mapping of these choices to actual model path in utils.py
    object_classification_model = gr.Dropdown(
        label="Object Classification Model",
        choices=[
            "Disabled",
<<<<<<< HEAD
            "EfficientNet B0 (INT8)" ,
=======
            "EfficientNet B0 (INT8)",
>>>>>>> 91526838
            "MobileNet V2 PyTorch (FP16)",
            "ResNet-50 TF (INT8)",
        ],
        value="ResNet-50 TF (INT8)",
        elem_id="object_classification_model",
    )

    # Object classification device
    object_classification_device = gr.Dropdown(
        label="Object Classification Device",
        choices=device_choices + ["Disabled"],
        value=preferred_device,
        elem_id="object_classification_device",
    )

    # Object classification batch size
    object_classification_batch_size = gr.Slider(
        minimum=0,
        maximum=32,
        value=0,
        step=1,
        label="Object Classification Batch Size",
        interactive=True,
        elem_id="object_classification_batch_size",
    )

    # Object classification inference interval
    object_classification_inference_interval = gr.Slider(
        minimum=1,
<<<<<<< HEAD
        maximum=5,
=======
        maximum=6,
>>>>>>> 91526838
        value=3,
        step=1,
        label="Object Classification Inference Interval",
        interactive=True,
        elem_id="object_classification_inference_interval",
    )

    # Object classification number of inference requests (nireq)
    object_classification_nireq = gr.Slider(
        minimum=0,
        maximum=4,
        value=0,
        step=1,
        label="Object Classification Number of Inference Requests (nireq)",
        interactive=True,
        elem_id="object_classification_nireq",
    )

    # Object classification reclassify interval
    object_classification_reclassify_interval = gr.Slider(
        minimum=0,
        maximum=5,
        value=1,
        step=1,
        label="Object Classification Reclassification Interval",
        interactive=True,
        elem_id="object_classification_reclassify_interval",
    )

    pipeline_watermark_enabled = gr.Checkbox(
        label="Overlay inference results on inference channels",
        value=True,
        elem_id="pipeline_watermark_enabled",
    )

<<<<<<< HEAD
    pipeline_compose_enabled = gr.Checkbox(
        label="Compose and encode video channels",
        value=True,
        elem_id="pipeline_compose_enabled",
    )
=======
>>>>>>> 91526838

    # Run button
    run_button = gr.Button("Run")

    # Benchmark button
    benchmark_button = gr.Button("Platform Ceiling Analysis")

    # Stop button
    stop_button = gr.Button("Stop", variant="stop", visible=False)

    # Metrics plots
    plots = [
        gr.Plot(
            value=create_empty_fig(chart_titles[i], y_labels[i]),
            label=chart_titles[i],
            min_width=500,
            show_label=False,
        )
        for i in range(len(chart_titles))
    ]

    # Timer for stream data
    timer = gr.Timer(1, active=False)

    pipeline_information = gr.Markdown(
        f"### {current_pipeline[1]['name']}\n"
        f"{current_pipeline[1]['definition']}"
    )

    # Components Set
    components = set()
    components.add(input_video_player)
    components.add(output_video_player)
    components.add(output_live_image)
    components.add(pipeline_image)
    components.add(best_config_textbox)
    components.add(inferencing_channels)
    components.add(recording_channels)
    components.add(fps_floor)
    components.add(ai_stream_rate)
    components.add(object_detection_model)
    components.add(object_detection_device)
    components.add(object_detection_batch_size)
    components.add(object_detection_inference_interval)
    components.add(object_detection_nireq)
    components.add(object_classification_model)
    components.add(object_classification_device)
    components.add(object_classification_batch_size)
    components.add(object_classification_inference_interval)
    components.add(object_classification_nireq)
    components.add(object_classification_reclassify_interval)
    components.add(pipeline_watermark_enabled)
<<<<<<< HEAD
    components.add(pipeline_compose_enabled)
=======
>>>>>>> 91526838

    # Interface layout
    with gr.Blocks(theme=theme, css=css_code, title=title) as demo:

        """
        Components events handlers and interactions are defined here.
        """

        # Handle click on the pipeline image
        pipeline_image.select(
            detect_click,
            None,
            [inference_accordion],
        )

        # Handle changes on the input video player
        input_video_player.change(
            lambda v: (
                (
                    gr.update(interactive=bool(v)),
                    gr.update(value=None),
                )  # Disable Run button  if input is empty, clears output
                if v is None or v == ""
                else (gr.update(interactive=True), gr.update(value=None))
            ),
            inputs=input_video_player,
            outputs=[run_button, output_video_player],
            queue=False,
        )

        # Handle timer ticks
        timer.tick(
            lambda: [generate_stream_data(i) for i in range(len(chart_titles))],
            outputs=plots,
        )

        # Handle run button clicks
        run_button.click(
            # Update the state of the buttons
            lambda: [
                gr.update(visible=False),
                gr.update(visible=False),
                gr.update(visible=True),
            ],
            outputs=[run_button, benchmark_button, stop_button],
            queue=True,
        ).then(
            # Reset the telemetry plots
            lambda: (
                globals().update(
                    stream_dfs=[
                        pd.DataFrame(columns=["x", "y"])
                        for _ in range(len(chart_titles))
                    ]
                )
                or [
                    plots[i].value.update(data=[])
                    for i in range(len(plots))
                    if hasattr(plots[i], "value") and plots[i].value is not None
                ]
                or plots
            ),
            outputs=plots,
        ).then(
            # Start the telemetry timer
            lambda: gr.update(active=True),
            inputs=None,
            outputs=timer,
        ).then(
            # Execute the pipeline and stream live preview
            on_run,
            inputs=components,
            outputs=[output_live_image, output_video_player, best_config_textbox]
        ).then(
            # Stop the telemetry timer
            lambda: gr.update(active=False),
            inputs=None,
            outputs=timer,
        ).then(
            # Generate the persistent telemetry data
            lambda: [generate_stream_data(i) for i in range(len(chart_titles))],
            inputs=None,
            outputs=plots,
        ).then(
            # Update the visibility of the buttons
            lambda: [
                gr.update(visible=True),
                gr.update(visible=True),
                gr.update(visible=False),
            ],
            outputs=[run_button, benchmark_button, stop_button],
        )

        # Handle benchmark button clicks
        benchmark_button.click(
            # Update the state of the buttons
            lambda: [
                gr.update(visible=False),
                gr.update(visible=False),
                gr.update(visible=True),
            ],
            outputs=[run_button, benchmark_button, stop_button],
            queue=False,
        ).then(
            # Clear output components here
            lambda: [
                gr.update(value=""),
                gr.update(value=None),
            ],
            None,
            [best_config_textbox, output_video_player],
        ).then(
            # Reset the telemetry plots
            lambda: (
                globals().update(
                    stream_dfs=[
                        pd.DataFrame(columns=["x", "y"])
                        for _ in range(len(chart_titles))
                    ]
                )
                or [
                    plots[i].value.update(data=[])
                    for i in range(len(plots))
                    if hasattr(plots[i], "value") and plots[i].value is not None
                ]
                or plots
            ),
            outputs=plots,
        ).then(
            # Start the telemetry timer
            lambda: gr.update(active=True),
            inputs=None,
            outputs=timer,
        ).then(
            # Execute the benchmark
            on_benchmark,
            inputs=components,
            outputs=[best_config_textbox],
        ).then(
            # Stop the telemetry timer
            lambda: gr.update(active=False),
            inputs=None,
            outputs=timer,
        ).then(
            # Generate the persistent telemetry data
            lambda: [generate_stream_data(i) for i in range(len(chart_titles))],
            inputs=None,
            outputs=plots,
        ).then(
            # Reset the state of the buttons
            lambda: [
                gr.update(visible=True),
                gr.update(visible=True),
                gr.update(visible=False),
            ],
            outputs=[run_button, benchmark_button, stop_button],
        )

        # Handle stop button clicks
        stop_button.click(
            # Execute the stop function
            on_stop,
        ).then(
            # Reset the state of the buttons
            lambda: [
                gr.update(visible=True),
                gr.update(visible=True),
                gr.update(visible=False),
            ],
            outputs=[run_button, benchmark_button, stop_button],
            queue=False,
        )

        """
        Components rendering starts here.
        """

        # Header
        gr.HTML(
            "<div class='spark-header'>"
            "  <div class='spark-header-line'></div>"
            "  <img src='https://www.intel.com/content/dam/logos/intel-header-logo.svg' class='spark-logo'></img>"
            "  <div class='spark-title'>Visual Pipeline and Platform Evaluation Tool</div>"
            "</div>"
        )

        # Tab Interface
        with gr.Tabs() as tabs:

            # Home Tab
            with gr.Tab("Home", id=0):

                gr.Markdown(
                    """
                    ## Recommended Pipelines

                    Below is a list of recommended pipelines you can use to evaluate video analytics performance.
                    Click on "Configure and Run" to get started with customizing and benchmarking a pipeline for your
                    use case.
                    """
                )

                with gr.Row():

                    for pipeline in PipelineLoader.list():

                        pipeline_info = PipelineLoader.config(pipeline)

                        with gr.Column(scale=1, min_width=100):

                            gr.Image(
                                value=lambda x=pipeline: f"./pipelines/{x}/thumbnail.png",
                                show_label=False,
                                show_download_button=False,
                                show_fullscreen_button=False,
                                interactive=False,
                                width=710,
                            )

                            gr.Markdown(
                                f"### {pipeline_info['name']}\n"
                                f"{pipeline_info['definition']}"
                            )

                            is_enabled = pipeline_info.get("metadata", {}).get(
                                "enabled", False
                            )

                            gr.Button(
                                value=(
                                    "Configure and Run" if is_enabled else "Coming Soon"
                                ),
                                elem_classes="configure-and-run-button",
                                interactive=is_enabled,
                            ).click(
                                lambda x=pipeline: globals().__setitem__(
                                    "current_pipeline", PipelineLoader.load(x)
                                ),
                                None,
                                None,
                            ).then(
                                lambda: (f"### {current_pipeline[1]['name']}\n"
                                         f"{current_pipeline[1]['definition']}"),
                                None,
                                pipeline_information,
                            ).then(
                                lambda: current_pipeline[0].diagram(),
                                None,
                                pipeline_image,
                            ).then(
                                lambda: [
                                    gr.Dropdown(
                                        choices=current_pipeline[1]["parameters"]["inference"]["detection_models"],
                                        value=current_pipeline[1]["parameters"]["inference"]["detection_model_default"],
                                    ),
                                    gr.Dropdown(
                                        choices=current_pipeline[1]["parameters"]["inference"]["classification_models"],
                                        value=current_pipeline[1]["parameters"]["inference"]["classification_model_default"],
                                    )
                                ],
                                outputs=[
                                    object_detection_model,
                                    object_classification_model,
                                ]
                            ).then(
                                # Clear output components here
                                lambda: [
                                    gr.update(value=""),
                                    gr.update(value=None),
                                ],
                                None,
                                [best_config_textbox, output_video_player],
                            ).then(
                                # Reset the telemetry plots
                                lambda: (
                                    globals().update(
                                        stream_dfs=[
                                            pd.DataFrame(columns=["x", "y"])
                                            for _ in range(len(chart_titles))
                                        ]
                                    )
                                    or [
                                        plots[i].value.update(data=[])
                                        for i in range(len(plots))
                                        if hasattr(plots[i], "value")
                                        and plots[i].value is not None
                                    ]
                                    or plots
                                ),
                                outputs=plots,
                            ).then(
                                lambda: gr.Tabs(selected=1),
                                None,
                                tabs,
                            )

                gr.Markdown(
                    """
                    ## Your System

                    This section provides information about your system's hardware and software configuration.
                    """
                )

                devices = device_discovery.list_devices()
                if devices:
                    device_table_md = "| Name | Description |\n|------|-------------|\n"
                    for device in devices:
                        device_table_md += (
                            f"| {device.device_name} | {device.full_device_name} |\n"
                        )
                else:
                    device_table_md = "No devices found."
                gr.Markdown(
                    value=device_table_md,
                    elem_id="device_table",
                )

            # Run Tab
            with gr.Tab("Run", id=1) as run_tab:

                # Main content
                with gr.Row():

                    # Left column
                    with gr.Column(scale=2, min_width=300):

                        # Render the pipeline information
                        pipeline_information.render()

                        # Render pipeline image
                        pipeline_image.render()

                        # Render the run button
                        run_button.render()

                        # Render the benchmark button
                        benchmark_button.render()

                        # Render the stop button
                        stop_button.render()

                        # Render the best configuration textbox
                        best_config_textbox.render()

                        # Metrics plots
                        with gr.Row():

                            # Render plots
                            for i in range(len(plots)):
                                plots[i].render()

                            # Render the timer
                            timer.render()

                    # Right column
                    with gr.Column(scale=1, min_width=150):

                        # Video Player Accordion
                        with gr.Accordion("Video Player", open=True):

                            # Input Video Player
                            input_video_player.render()

                            # Output Video Player (file)
                            output_video_player.render()

                            # Output Live Image (for live preview)
                            output_live_image.render()

                        # Pipeline Parameters Accordion
                        with gr.Accordion("Pipeline Parameters", open=True):

                            # Inference Channels
                            inferencing_channels.render()

                            # Recording Channels
                            @gr.render(triggers=[run_tab.select])
                            def _():
                                show_hide_component(
                                    recording_channels,
                                    current_pipeline[1]["parameters"]["run"]["recording_channels"],
                                )

                            # Whether to overlay result with watermarks
                            pipeline_watermark_enabled.render()

                            # Whether to overlay result with watermarks
                            pipeline_watermark_enabled.render()

                            # Whether to compose output
                            pipeline_compose_enabled.render()

                        # Benchmark Parameters Accordion
                        with gr.Accordion("Platform Ceiling Analysis Parameters", open=False):

                            # FPS Floor
                            fps_floor.render()

                            # AI Stream Rate
                            @gr.render(triggers=[run_tab.select])
                            def _():
                                show_hide_component(
                                    ai_stream_rate,
                                    current_pipeline[1]["parameters"]["benchmark"]["ai_stream_rate"],
                                )

                        # Inference Parameters Accordion
                        with inference_accordion.render():

                            # Object Detection Parameters
                            object_detection_model.render()
                            object_detection_device.render()
                            object_detection_batch_size.render()
                            object_detection_inference_interval.render()
                            object_detection_nireq.render()

                            # Object Classification Parameters
                            object_classification_model.render()
                            object_classification_device.render()
                            object_classification_batch_size.render()
                            object_classification_inference_interval.render()
                            object_classification_nireq.render()
                            object_classification_reclassify_interval.render()

        # Footer
        gr.HTML(
            "<div class='spark-footer'>"
            "  <div class='spark-footer-info'>"
            "    ©2025 Intel Corporation  |  Terms of Use  |  Cookies  |  Privacy"
            "  </div>"
            "</div>"
        )

    gr.close_all()
    return demo


if __name__ == "__main__":
    # Launch the app
    demo = create_interface()
    demo.launch(
        server_name="0.0.0.0",
        server_port=7860,
    )
<|MERGE_RESOLUTION|>--- conflicted
+++ resolved
@@ -1,1475 +1,1436 @@
-import logging
-import os
-from datetime import datetime
-import time
-import threading
-
-import gradio as gr
-import numpy as np
-import pandas as pd
-import plotly.graph_objects as go
-import requests
-import struct
-import mmap
-import cv2
-import subprocess
-import shlex
-
-import utils
-from benchmark import Benchmark
-from device import DeviceDiscovery
-from explore import GstInspector
-from optimize import OptimizationResult, PipelineOptimizer
-from pipeline import PipelineLoader, GstPipeline
-from utils import prepare_video_and_constants
-from typing import Tuple, Dict
-
-logging.getLogger("httpx").setLevel(logging.WARNING)
-
-with open(os.path.join(os.path.dirname(__file__), "app.css")) as f:
-    css_code = f.read()
-
-theme = gr.themes.Default(
-    primary_hue="blue",
-    font=[gr.themes.GoogleFont("Montserrat"), "ui-sans-serif", "sans-serif"],
-)
-
-# Initialize the pipeline based on the PIPELINE environment variable
-current_pipeline: Tuple[GstPipeline, Dict] = PipelineLoader.load(
-    os.environ.get("PIPELINE", "").lower()
-)
-device_discovery = DeviceDiscovery()
-gst_inspector = GstInspector()
-
-# Get available and preferred devices for inference
-device_choices = [
-    (device.full_device_name, device.device_name)
-    for device in device_discovery.list_devices()
-]
-
-# Device detection and chart title logic (move here, fix indentation)
-has_igpu = any("iGPU" in name or "igpu" in name for name, _ in device_choices)
-has_dgpu = any(
-    "dGPU" in name or "dgpu" in name or "Discrete" in name or "discrete" in name
-    for name, _ in device_choices
-)
-
-all_chart_titles = [
-    "Pipeline Throughput [FPS]",
-    "CPU Utilization [%]",
-    "Integrated GPU Engine Utilization [%]",
-    "Discrete GPU Engine Utilization [%]",
-    "Memory Utilization [%]",
-    "Integrated GPU Power Usage [W] (Package & Total)",
-    "Integrated GPU Frequency [MHz]",
-    "Discrete GPU Power Usage [W] (Package & Total)",
-    "Discrete GPU Frequency [MHz]",
-    "CPU Frequency [KHz]",
-    "CPU Temperature [C°]",
-]
-all_y_labels = [
-    "Throughput",
-    "Utilization",
-    "Utilization",
-    "Utilization",
-    "Utilization",
-    "Power",
-    "Frequency",
-    "Power",
-    "Frequency",
-    "Frequency",
-    "Temperature",
-]
-
-igpu_indices = [2, 5, 6]
-dgpu_indices = [3, 7, 8]
-
-indices_to_remove = []
-if not has_igpu:
-    indices_to_remove += igpu_indices
-if not has_dgpu:
-    indices_to_remove += dgpu_indices
-
-chart_titles = [t for i, t in enumerate(all_chart_titles) if i not in indices_to_remove]
-y_labels = [y for i, y in enumerate(all_y_labels) if i not in indices_to_remove]
-
-# Create a dataframe for each chart
-stream_dfs = [pd.DataFrame(columns=["x", "y"]) for _ in range(len(chart_titles))]
-figs = [
-    go.Figure().update_layout(
-        title=chart_titles[i], xaxis_title="Time", yaxis_title=y_labels[i]
-    )
-    for i in range(len(chart_titles))
-]
-
-
-# Download File
-def download_file(url, local_filename):
-    # Send a GET request to the URL
-    with requests.get(url, stream=True) as response:
-        response.raise_for_status()  # Check if the request was successful
-        # Open a local file with write-binary mode
-        with open(local_filename, "wb") as file:
-            # Iterate over the response content in chunks
-            for chunk in response.iter_content(chunk_size=8192):
-                file.write(chunk)  # Write each chunk to the local file
-
-
-# Function to check if a click is inside any bounding box
-def detect_click(evt: gr.SelectData):
-    x, y = evt.index
-
-    for (
-        x_min,
-        y_min,
-        x_max,
-        y_max,
-        label,
-        description,
-    ) in current_pipeline[0].bounding_boxes():
-        if x_min <= x <= x_max and y_min <= y <= y_max:
-
-            match label:
-                case "Inference":
-                    return gr.update(open=True)
-
-    return gr.update(open=False)
-
-
-def read_latest_metrics(target_ns: int = None):
-    try:
-        with open("/home/dlstreamer/vippet/.collector-signals/metrics.txt", "r") as f:
-            lines = [line.strip() for line in f.readlines()[-500:]]
-
-    except FileNotFoundError:
-        return [None] * 20  # 12 original + 8 extra for GPU 0
-
-    if target_ns is not None:
-        # Filter only lines near the target timestamp
-        surrounding_lines = [
-            line
-            for line in lines
-            if line.split()
-            and line.split()[-1].isdigit()
-            and abs(int(line.split()[-1]) - target_ns) < 1e9
-        ]
-        lines = surrounding_lines if surrounding_lines else []
-
-    cpu_user = mem_used_percent = gpu_package_power = core_temp = gpu_power = None
-    gpu_freq = cpu_freq = gpu_render = gpu_ve = gpu_video = gpu_copy = gpu_compute = (
-        None
-    )
-
-    # GPU 0 variables (do not change existing ones for gpu_1)
-    gpu_package_power_0 = gpu_power_0 = gpu_freq_0 = gpu_render_0 = gpu_ve_0 = (
-        gpu_video_0
-    ) = gpu_copy_0 = gpu_compute_0 = None
-
-    for line in reversed(lines):
-        if cpu_user is None and "cpu" in line:
-            parts = line.split()
-            if len(parts) > 1:
-                for field in parts[1].split(","):
-                    if field.startswith("usage_user="):
-                        try:
-                            cpu_user = float(field.split("=")[1])
-                        except:
-                            pass
-
-        if mem_used_percent is None and "mem" in line:
-            parts = line.split()
-            if len(parts) > 1:
-                for field in parts[1].split(","):
-                    if field.startswith("used_percent="):
-                        try:
-                            mem_used_percent = float(field.split("=")[1])
-                        except:
-                            pass
-
-        # Only consider GPU-related metrics for gpu_id=1
-        if gpu_package_power is None and "pkg_cur_power" in line and "gpu_id=1" in line:
-            parts = line.split()
-            try:
-                gpu_package_power = float(parts[1].split("=")[1])
-            except:
-                pass
-
-        if gpu_power is None and "gpu_cur_power" in line and "gpu_id=1" in line:
-            parts = line.split()
-            try:
-                gpu_power = float(parts[1].split("=")[1])
-            except:
-                pass
-
-        if core_temp is None and "temp" in line:
-            parts = line.split()
-            if len(parts) > 1:
-                for field in parts[1].split(","):
-                    if "temp" in field:
-                        try:
-                            core_temp = float(field.split("=")[1])
-                        except:
-                            pass
-
-        if gpu_freq is None and "gpu_frequency" in line and "gpu_id=1" in line:
-            for part in line.split():
-                if part.startswith("value="):
-                    try:
-                        gpu_freq = float(part.split("=")[1])
-                    except:
-                        pass
-
-        if cpu_freq is None and "cpu_frequency_avg" in line:
-            try:
-                parts = [part for part in line.split() if "frequency=" in part]
-                if parts:
-                    cpu_freq = float(parts[0].split("=")[1])
-            except:
-                pass
-
-        if gpu_render is None and "engine=render" in line and "gpu_id=1" in line:
-            for part in line.split():
-                if part.startswith("usage="):
-                    try:
-                        gpu_render = float(part.split("=")[1])
-                    except:
-                        pass
-
-        if gpu_copy is None and "engine=copy" in line and "gpu_id=1" in line:
-            for part in line.split():
-                if part.startswith("usage="):
-                    try:
-                        gpu_copy = float(part.split("=")[1])
-                    except:
-                        pass
-
-        if gpu_ve is None and "engine=video-enhance" in line and "gpu_id=1" in line:
-            for part in line.split():
-                if part.startswith("usage="):
-                    try:
-                        gpu_ve = float(part.split("=")[1])
-                    except:
-                        pass
-
-        if (
-            gpu_video is None
-            and "engine=video" in line
-            and "engine=video-enhance" not in line
-            and "gpu_id=1" in line
-        ):
-            for part in line.split():
-                if part.startswith("usage="):
-                    try:
-                        gpu_video = float(part.split("=")[1])
-                    except:
-                        pass
-
-        if gpu_compute is None and "engine=compute" in line and "gpu_id=1" in line:
-            for part in line.split():
-                if part.startswith("usage="):
-                    try:
-                        gpu_compute = float(part.split("=")[1])
-                    except:
-                        pass
-
-        # GPU 0 metrics (new variables)
-        if (
-            gpu_package_power_0 is None
-            and "pkg_cur_power" in line
-            and "gpu_id=0" in line
-        ):
-            parts = line.split()
-            try:
-                gpu_package_power_0 = float(parts[1].split("=")[1])
-            except:
-                pass
-
-        if gpu_power_0 is None and "gpu_cur_power" in line and "gpu_id=0" in line:
-            parts = line.split()
-            try:
-                gpu_power_0 = float(parts[1].split("=")[1])
-            except:
-                pass
-
-        if gpu_freq_0 is None and "gpu_frequency" in line and "gpu_id=0" in line:
-            for part in line.split():
-                if part.startswith("value="):
-                    try:
-                        gpu_freq_0 = float(part.split("=")[1])
-                    except:
-                        pass
-
-        if gpu_render_0 is None and "engine=render" in line and "gpu_id=0" in line:
-            for part in line.split():
-                if part.startswith("usage="):
-                    try:
-                        gpu_render_0 = float(part.split("=")[1])
-                    except:
-                        pass
-
-        if gpu_copy_0 is None and "engine=copy" in line and "gpu_id=0" in line:
-            for part in line.split():
-                if part.startswith("usage="):
-                    try:
-                        gpu_copy_0 = float(part.split("=")[1])
-                    except:
-                        pass
-
-        if gpu_ve_0 is None and "engine=video-enhance" in line and "gpu_id=0" in line:
-            for part in line.split():
-                if part.startswith("usage="):
-                    try:
-                        gpu_ve_0 = float(part.split("=")[1])
-                    except:
-                        pass
-
-        if (
-            gpu_video_0 is None
-            and "engine=video" in line
-            and "engine=video-enhance" not in line
-            and "gpu_id=0" in line
-        ):
-            for part in line.split():
-                if part.startswith("usage="):
-                    try:
-                        gpu_video_0 = float(part.split("=")[1])
-                    except:
-                        pass
-
-        if gpu_compute_0 is None and "engine=compute" in line and "gpu_id=0" in line:
-            for part in line.split():
-                if part.startswith("usage="):
-                    try:
-                        gpu_compute_0 = float(part.split("=")[1])
-                    except:
-                        pass
-
-        if all(
-            v is not None
-            for v in [
-                cpu_user,
-                mem_used_percent,
-                gpu_package_power,
-                core_temp,
-                gpu_power,
-                gpu_freq,
-                gpu_render,
-                gpu_ve,
-                gpu_video,
-                gpu_copy,
-                cpu_freq,
-                gpu_compute,
-                gpu_package_power_0,
-                gpu_power_0,
-                gpu_freq_0,
-                gpu_render_0,
-                gpu_ve_0,
-                gpu_video_0,
-                gpu_copy_0,
-                gpu_compute_0,
-            ]
-        ):
-            break
-
-    return [
-        cpu_user,
-        mem_used_percent,
-        gpu_package_power,
-        core_temp,
-        gpu_power,
-        gpu_freq,
-        gpu_render,
-        gpu_ve,
-        gpu_video,
-        gpu_copy,
-        cpu_freq,
-        gpu_compute,
-        gpu_package_power_0,
-        gpu_power_0,
-        gpu_freq_0,
-        gpu_render_0,
-        gpu_ve_0,
-        gpu_video_0,
-        gpu_copy_0,
-        gpu_compute_0,
-    ]
-
-
-def create_empty_fig(title, y_axis_label):
-    fig = go.Figure()
-    fig.update_layout(title=title, xaxis_title="Time", yaxis_title=y_axis_label)
-    return fig
-
-
-# Store figures globally
-figs = [
-    create_empty_fig(chart_titles[i], y_labels[i]) for i in range(len(chart_titles))
-]
-
-
-def generate_stream_data(i, timestamp_ns=None):
-    new_x = (
-        datetime.now()
-        if timestamp_ns is None
-        else datetime.fromtimestamp(timestamp_ns / 1e9)
-    )
-
-    new_y = 0
-    # Unpack all returned values, but only use the first 13 for current charts
-    (
-        cpu_val,
-        mem_val,
-        gpu_package_power,
-        core_temp,
-        gpu_power,
-        gpu_freq,
-        gpu_render,
-        gpu_ve,
-        gpu_video,
-        gpu_copy,
-        cpu_freq,
-        gpu_compute,
-        gpu_package_power_0,
-        gpu_power_0,
-        gpu_freq_0,
-        gpu_render_0,
-        gpu_ve_0,
-        gpu_video_0,
-        gpu_copy_0,
-        gpu_compute_0,
-    ) = read_latest_metrics(timestamp_ns)
-
-    try:
-        with open("/home/dlstreamer/vippet/.collector-signals/fps.txt", "r") as f:
-            lines = [line.strip() for line in f.readlines()[-500:]]
-            latest_fps = float(lines[-1])
-
-    except FileNotFoundError:
-        latest_fps = 0
-
-    except IndexError:
-        latest_fps = 0
-
-    title = chart_titles[i]
-
-    if title == "Pipeline Throughput [FPS]":
-        new_y = latest_fps
-    elif title == "CPU Frequency [KHz]" and cpu_freq is not None:
-        new_y = cpu_freq
-    elif title == "CPU Utilization [%]" and cpu_val is not None:
-        new_y = cpu_val
-    elif title == "CPU Temperature [C°]" and core_temp is not None:
-        new_y = core_temp
-    elif title == "Memory Utilization [%]" and mem_val is not None:
-        new_y = mem_val
-    elif title == "Discrete GPU Power Usage [W] (Package & Total)":
-        metrics = {
-            "Package Power": gpu_package_power,
-            "Total Power": gpu_power,
-        }
-        if stream_dfs[i].empty:
-            stream_dfs[i] = pd.DataFrame(columns=["x"] + list(metrics.keys()))
-        new_row = {"x": new_x}
-        new_row.update(metrics)
-        stream_dfs[i] = pd.concat(
-            [
-                stream_dfs[i] if not stream_dfs[i].empty else None,
-                pd.DataFrame([new_row]),
-            ],
-            ignore_index=True,
-        ).tail(50)
-        fig = figs[i]
-        fig.data = []
-        for key in metrics.keys():
-            fig.add_trace(
-                go.Scatter(
-                    x=stream_dfs[i]["x"], y=stream_dfs[i][key], mode="lines", name=key
-                )
-            )
-        return fig
-    elif title == "Discrete GPU Frequency [MHz]" and gpu_freq is not None:
-        new_y = gpu_freq
-    elif title == "Discrete GPU Engine Utilization [%]":
-        metrics = {
-            "Render": gpu_render,
-            "Video Enhance": gpu_ve,
-            "Video": gpu_video,
-            "Copy": gpu_copy,
-            "Compute": gpu_compute,
-        }
-        # Prepare or update the DataFrame for this chart
-        if stream_dfs[i].empty:
-            stream_dfs[i] = pd.DataFrame(columns=["x"] + list(metrics.keys()))
-        new_row = {"x": new_x}
-        new_row.update(metrics)
-        stream_dfs[i] = pd.concat(
-            [
-                stream_dfs[i] if not stream_dfs[i].empty else None,
-                pd.DataFrame([new_row]),
-            ],
-            ignore_index=True,
-        ).tail(50)
-        fig = figs[i]
-        fig.data = []
-        for key in metrics.keys():
-            fig.add_trace(
-                go.Scatter(
-                    x=stream_dfs[i]["x"], y=stream_dfs[i][key], mode="lines", name=key
-                )
-            )
-        return fig
-    elif title == "Integrated GPU Power Usage [W] (Package & Total)":
-        metrics = {
-            "Package Power": gpu_package_power_0,
-            "Total Power": gpu_power_0,
-        }
-        if stream_dfs[i].empty:
-            stream_dfs[i] = pd.DataFrame(columns=["x"] + list(metrics.keys()))
-        new_row = {"x": new_x}
-        new_row.update(metrics)
-        stream_dfs[i] = pd.concat(
-            [
-                stream_dfs[i] if not stream_dfs[i].empty else None,
-                pd.DataFrame([new_row]),
-            ],
-            ignore_index=True,
-        ).tail(50)
-        fig = figs[i]
-        fig.data = []
-        for key in metrics.keys():
-            fig.add_trace(
-                go.Scatter(
-                    x=stream_dfs[i]["x"], y=stream_dfs[i][key], mode="lines", name=key
-                )
-            )
-        return fig
-    elif title == "Integrated GPU Frequency [MHz]" and gpu_freq_0 is not None:
-        new_y = gpu_freq_0
-    # Consolidated GPU 0 Engine Utilization chart
-    elif title == "Integrated GPU Engine Utilization [%]":
-        # Each line is a metric, so we store all 5 in the same DataFrame
-        # We'll use a wide DataFrame for this chart
-        metrics = {
-            "Render": gpu_render_0,
-            "Video Enhance": gpu_ve_0,
-            "Video": gpu_video_0,
-            "Copy": gpu_copy_0,
-            "Compute": gpu_compute_0,
-        }
-        # Prepare or update the DataFrame for this chart
-        if stream_dfs[i].empty:
-            stream_dfs[i] = pd.DataFrame(columns=["x"] + list(metrics.keys()))
-        new_row = {"x": new_x}
-        new_row.update(metrics)
-        stream_dfs[i] = pd.concat(
-            [
-                stream_dfs[i] if not stream_dfs[i].empty else None,
-                pd.DataFrame([new_row]),
-            ],
-            ignore_index=True,
-        ).tail(50)
-        fig = figs[i]
-        fig.data = []
-        for key in metrics.keys():
-            fig.add_trace(
-                go.Scatter(
-                    x=stream_dfs[i]["x"], y=stream_dfs[i][key], mode="lines", name=key
-                )
-            )
-        return fig
-
-    new_row = pd.DataFrame([[new_x, new_y]], columns=["x", "y"])
-    stream_dfs[i] = pd.concat(
-        [stream_dfs[i] if not stream_dfs[i].empty else None, new_row], ignore_index=True
-    ).tail(50)
-
-    fig = figs[i]
-    fig.data = []  # clear previous trace
-    fig.add_trace(go.Scatter(x=stream_dfs[i]["x"], y=stream_dfs[i]["y"], mode="lines"))
-
-    return fig
-
-
-def on_run(data):
-
-    arguments = {}
-
-    for component in data:
-        component_id = component.elem_id
-        if component_id:
-            arguments[component_id] = data[component]
-
-    video_output_path, constants, param_grid = prepare_video_and_constants(**arguments)
-
-    recording_channels = arguments.get('recording_channels', 0) or 0
-    inferencing_channels = arguments.get('inferencing_channels', 0) or 0
-    # Validate channels
-    if recording_channels + inferencing_channels == 0:
-        raise gr.Error(
-            "Please select at least one channel for recording or inferencing.",
-            duration=10,
-        )
-
-    optimizer = PipelineOptimizer(
-        pipeline=current_pipeline[0],
-        constants=constants,
-        param_grid=param_grid,
-        channels=(recording_channels, inferencing_channels),
-        elements=gst_inspector.get_elements(),
-    )
-
-    # Stream live preview frames and log time between yields
-    last_yield_time = time.time()
-    for live_frame in optimizer.run_with_live_preview():
-        current_time = time.time()
-        time_since_last_yield = current_time - last_yield_time
-        last_yield_time = current_time
-        logging.info(f"[on_run] Time since last yield: {time_since_last_yield:.4f}s")
-        yield [gr.update(value=live_frame, visible=True), gr.update(visible=False), None]
-
-    # After streaming, evaluate and yield best_result_message
-    best_result = optimizer.evaluate()
-    if best_result is None:
-        best_result_message = "No valid result was returned by the optimizer."
-    else:
-        best_result_message = (
-            f"Total FPS: {best_result.total_fps:.2f}, "
-            f"Per Stream FPS: {best_result.per_stream_fps:.2f}"
-        )
-
-    yield [gr.update(visible=False), gr.update(value=video_output_path, visible=True), best_result_message]
-
-def on_benchmark(data):
-
-    arguments = {}
-
-    for component in data:
-        component_id = component.elem_id
-        if component_id:
-            arguments[component_id] = data[component]
-
-    _, constants, param_grid = prepare_video_and_constants(**arguments)
-
-    # Initialize the benchmark class
-    bm = Benchmark(
-        video_path=arguments["input_video_player"],
-        pipeline_cls=current_pipeline[0],
-        fps_floor=arguments["fps_floor"],
-        rate=arguments["ai_stream_rate"],
-        parameters=param_grid,
-        constants=constants,
-        elements=gst_inspector.get_elements(),
-    )
-
-    # Run the benchmark
-    s, ai, non_ai, fps = bm.run()
-
-    # Return results
-    try:
-        result = current_pipeline[1]['parameters']['benchmark']['result_format']
-    except KeyError:
-        result = "Best Config: {s} streams ({ai} AI, {non_ai} non_AI) -> {fps:.2f} FPS"
-
-    return result.format(s=s, ai=ai, non_ai=non_ai, fps=fps)
-
-
-def on_stop():
-    utils.cancelled = True
-    logging.warning(f"utils.cancelled in on_stop: {utils.cancelled}")
-
-<<<<<<< HEAD
-=======
-
-def show_hide_component(component, config_key):
-    component.unrender()
-    try:
-        if config_key:
-            component.render()
-    except KeyError:
-        pass
-
-
-# Create the interface
->>>>>>> 91526838
-def create_interface(title: str = "Visual Pipeline and Platform Evaluation Tool"):
-    """
-    Components declarations starts here.
-    Only components that are used in event handlers needs to be declared.
-    Other components can be created directly in the Blocks context.
-    """
-
-    # Video Player
-    input_video_player = None
-
-    try:
-        download_file(
-            "https://storage.openvinotoolkit.org/repositories/openvino_notebooks/data/data/video/people.mp4",
-            "/tmp/people.mp4",
-        )
-
-# Removed commented-out `download_file` block for cleaner codebase.
-        input_video_player = gr.Video(
-            label="Input Video",
-            interactive=True,
-<<<<<<< HEAD
-#            value="/tmp/person-bicycle-car-detection.mp4",
-=======
->>>>>>> 91526838
-            value="/tmp/people.mp4",
-            sources="upload",
-            elem_id="input_video_player",
-        )
-    except Exception as e:
-        print(f"Error loading video player: {e}")
-        print("Falling back to local video player")
-
-        input_video_player = gr.Video(
-            label="Input Video",
-            interactive=True,
-            value="/opt/intel/dlstreamer/gstreamer/src/gst-plugins-bad-1.24.12/tests/files/mse.mp4",
-            sources="upload",
-            elem_id="input_video_player",
-        )
-
-    output_video_player = gr.Video(
-        label="Output Video (File)",
-        interactive=False,
-        show_download_button=True,
-        elem_id="output_video_player",
-        visible=False,
-    )
-
-    # Output Live Image (for live preview)
-    output_live_image = gr.Image(
-        label="Output Video (Live Preview)",
-        interactive=False,
-        elem_id="output_live_image",
-        visible=True,
-        type="numpy",
-    )
-
-    # Pipeline diagram image
-    pipeline_image = gr.Image(
-        value=current_pipeline[0].diagram(),
-        label="Pipeline Diagram",
-        elem_id="pipeline_image",
-        interactive=False,
-        show_download_button=False,
-        show_fullscreen_button=False,
-    )
-
-    # Best configuration textbox
-    best_config_textbox = gr.Textbox(
-        label="Best Configuration",
-        interactive=False,
-        lines=2,
-        placeholder="The best configuration will appear here after benchmarking.",
-        visible=True,
-    )
-
-    # Inferencing channels
-    inferencing_channels = gr.Slider(
-        minimum=0,
-        maximum=30,
-        value=8,
-        step=1,
-        label="Number of Recording + Inferencing channels",
-        interactive=True,
-        elem_id="inferencing_channels",
-    )
-
-    # Recording channels
-    recording_channels = gr.Slider(
-        minimum=0,
-        maximum=30,
-        value=8,
-        step=1,
-        label="Number of Recording only channels",
-        interactive=True,
-        elem_id="recording_channels",
-    )
-
-    # FPS floor
-    fps_floor = gr.Number(
-        label="Set FPS Floor",
-        value=30.0,  # Default value
-        minimum=1.0,
-        interactive=True,
-        elem_id="fps_floor",
-    )
-
-    # AI stream rate
-    ai_stream_rate = gr.Slider(
-        label="AI Stream Rate (%)",
-        value=20,  # Default value
-        minimum=0,
-        maximum=100,
-        step=1,
-        interactive=True,
-        elem_id="ai_stream_rate",
-    )
-
-    # Inference accordion
-    inference_accordion = gr.Accordion("Inference Parameters", open=True)
-
-    # Get available and preferred devices for inference
-    device_choices = [
-        (device.full_device_name, device.device_name)
-        for device in device_discovery.list_devices()
-    ]
-
-    preferred_device = next(
-        ("GPU" for device_name in device_choices if "GPU" in device_name),
-        ("CPU"),
-    )
-
-    # Object detection model
-    # Mapping of these choices to actual model path in utils.py
-    object_detection_model = gr.Dropdown(
-        label="Object Detection Model",
-        choices=[
-            "SSDLite MobileNet V2 (INT8)",
-            "YOLO v5m 416x416 (INT8)",
-            "YOLO v5s 416x416 (INT8)",
-            "YOLO v5m 640x640 (INT8)",
-            "YOLO v10s 640x640 (FP16)",
-            "YOLO v10m 640x640 (FP16)",
-        ],
-        value="YOLO v5s 416x416 (INT8)",
-        elem_id="object_detection_model",
-    )
-
-    # Object detection device
-    object_detection_device = gr.Dropdown(
-        label="Object Detection Device",
-        choices=device_choices,
-        value=preferred_device,
-        elem_id="object_detection_device",
-    )
-
-    # Object detection batch size
-    object_detection_batch_size = gr.Slider(
-        minimum=0,
-        maximum=32,
-        value=0,
-        step=1,
-        label="Object Detection Batch Size",
-        interactive=True,
-        elem_id="object_detection_batch_size",
-    )
-
-    # Object detection inference interval
-    object_detection_inference_interval = gr.Slider(
-        minimum=1,
-<<<<<<< HEAD
-        maximum=5,
-=======
-        maximum=6,
->>>>>>> 91526838
-        value=3,
-        step=1,
-        label="Object Detection Inference Interval",
-        interactive=True,
-        elem_id="object_detection_inference_interval",
-    )
-
-    # Object Detection number of inference requests (nireq)
-    object_detection_nireq = gr.Slider(
-        minimum=0,
-        maximum=4,
-        value=0,
-        step=1,
-        label="Object Detection Number of Inference Requests (nireq)",
-        interactive=True,
-        elem_id="object_detection_nireq",
-    )
-
-    # Object classification model
-    # Mapping of these choices to actual model path in utils.py
-    object_classification_model = gr.Dropdown(
-        label="Object Classification Model",
-        choices=[
-            "Disabled",
-<<<<<<< HEAD
-            "EfficientNet B0 (INT8)" ,
-=======
-            "EfficientNet B0 (INT8)",
->>>>>>> 91526838
-            "MobileNet V2 PyTorch (FP16)",
-            "ResNet-50 TF (INT8)",
-        ],
-        value="ResNet-50 TF (INT8)",
-        elem_id="object_classification_model",
-    )
-
-    # Object classification device
-    object_classification_device = gr.Dropdown(
-        label="Object Classification Device",
-        choices=device_choices + ["Disabled"],
-        value=preferred_device,
-        elem_id="object_classification_device",
-    )
-
-    # Object classification batch size
-    object_classification_batch_size = gr.Slider(
-        minimum=0,
-        maximum=32,
-        value=0,
-        step=1,
-        label="Object Classification Batch Size",
-        interactive=True,
-        elem_id="object_classification_batch_size",
-    )
-
-    # Object classification inference interval
-    object_classification_inference_interval = gr.Slider(
-        minimum=1,
-<<<<<<< HEAD
-        maximum=5,
-=======
-        maximum=6,
->>>>>>> 91526838
-        value=3,
-        step=1,
-        label="Object Classification Inference Interval",
-        interactive=True,
-        elem_id="object_classification_inference_interval",
-    )
-
-    # Object classification number of inference requests (nireq)
-    object_classification_nireq = gr.Slider(
-        minimum=0,
-        maximum=4,
-        value=0,
-        step=1,
-        label="Object Classification Number of Inference Requests (nireq)",
-        interactive=True,
-        elem_id="object_classification_nireq",
-    )
-
-    # Object classification reclassify interval
-    object_classification_reclassify_interval = gr.Slider(
-        minimum=0,
-        maximum=5,
-        value=1,
-        step=1,
-        label="Object Classification Reclassification Interval",
-        interactive=True,
-        elem_id="object_classification_reclassify_interval",
-    )
-
-    pipeline_watermark_enabled = gr.Checkbox(
-        label="Overlay inference results on inference channels",
-        value=True,
-        elem_id="pipeline_watermark_enabled",
-    )
-
-<<<<<<< HEAD
-    pipeline_compose_enabled = gr.Checkbox(
-        label="Compose and encode video channels",
-        value=True,
-        elem_id="pipeline_compose_enabled",
-    )
-=======
->>>>>>> 91526838
-
-    # Run button
-    run_button = gr.Button("Run")
-
-    # Benchmark button
-    benchmark_button = gr.Button("Platform Ceiling Analysis")
-
-    # Stop button
-    stop_button = gr.Button("Stop", variant="stop", visible=False)
-
-    # Metrics plots
-    plots = [
-        gr.Plot(
-            value=create_empty_fig(chart_titles[i], y_labels[i]),
-            label=chart_titles[i],
-            min_width=500,
-            show_label=False,
-        )
-        for i in range(len(chart_titles))
-    ]
-
-    # Timer for stream data
-    timer = gr.Timer(1, active=False)
-
-    pipeline_information = gr.Markdown(
-        f"### {current_pipeline[1]['name']}\n"
-        f"{current_pipeline[1]['definition']}"
-    )
-
-    # Components Set
-    components = set()
-    components.add(input_video_player)
-    components.add(output_video_player)
-    components.add(output_live_image)
-    components.add(pipeline_image)
-    components.add(best_config_textbox)
-    components.add(inferencing_channels)
-    components.add(recording_channels)
-    components.add(fps_floor)
-    components.add(ai_stream_rate)
-    components.add(object_detection_model)
-    components.add(object_detection_device)
-    components.add(object_detection_batch_size)
-    components.add(object_detection_inference_interval)
-    components.add(object_detection_nireq)
-    components.add(object_classification_model)
-    components.add(object_classification_device)
-    components.add(object_classification_batch_size)
-    components.add(object_classification_inference_interval)
-    components.add(object_classification_nireq)
-    components.add(object_classification_reclassify_interval)
-    components.add(pipeline_watermark_enabled)
-<<<<<<< HEAD
-    components.add(pipeline_compose_enabled)
-=======
->>>>>>> 91526838
-
-    # Interface layout
-    with gr.Blocks(theme=theme, css=css_code, title=title) as demo:
-
-        """
-        Components events handlers and interactions are defined here.
-        """
-
-        # Handle click on the pipeline image
-        pipeline_image.select(
-            detect_click,
-            None,
-            [inference_accordion],
-        )
-
-        # Handle changes on the input video player
-        input_video_player.change(
-            lambda v: (
-                (
-                    gr.update(interactive=bool(v)),
-                    gr.update(value=None),
-                )  # Disable Run button  if input is empty, clears output
-                if v is None or v == ""
-                else (gr.update(interactive=True), gr.update(value=None))
-            ),
-            inputs=input_video_player,
-            outputs=[run_button, output_video_player],
-            queue=False,
-        )
-
-        # Handle timer ticks
-        timer.tick(
-            lambda: [generate_stream_data(i) for i in range(len(chart_titles))],
-            outputs=plots,
-        )
-
-        # Handle run button clicks
-        run_button.click(
-            # Update the state of the buttons
-            lambda: [
-                gr.update(visible=False),
-                gr.update(visible=False),
-                gr.update(visible=True),
-            ],
-            outputs=[run_button, benchmark_button, stop_button],
-            queue=True,
-        ).then(
-            # Reset the telemetry plots
-            lambda: (
-                globals().update(
-                    stream_dfs=[
-                        pd.DataFrame(columns=["x", "y"])
-                        for _ in range(len(chart_titles))
-                    ]
-                )
-                or [
-                    plots[i].value.update(data=[])
-                    for i in range(len(plots))
-                    if hasattr(plots[i], "value") and plots[i].value is not None
-                ]
-                or plots
-            ),
-            outputs=plots,
-        ).then(
-            # Start the telemetry timer
-            lambda: gr.update(active=True),
-            inputs=None,
-            outputs=timer,
-        ).then(
-            # Execute the pipeline and stream live preview
-            on_run,
-            inputs=components,
-            outputs=[output_live_image, output_video_player, best_config_textbox]
-        ).then(
-            # Stop the telemetry timer
-            lambda: gr.update(active=False),
-            inputs=None,
-            outputs=timer,
-        ).then(
-            # Generate the persistent telemetry data
-            lambda: [generate_stream_data(i) for i in range(len(chart_titles))],
-            inputs=None,
-            outputs=plots,
-        ).then(
-            # Update the visibility of the buttons
-            lambda: [
-                gr.update(visible=True),
-                gr.update(visible=True),
-                gr.update(visible=False),
-            ],
-            outputs=[run_button, benchmark_button, stop_button],
-        )
-
-        # Handle benchmark button clicks
-        benchmark_button.click(
-            # Update the state of the buttons
-            lambda: [
-                gr.update(visible=False),
-                gr.update(visible=False),
-                gr.update(visible=True),
-            ],
-            outputs=[run_button, benchmark_button, stop_button],
-            queue=False,
-        ).then(
-            # Clear output components here
-            lambda: [
-                gr.update(value=""),
-                gr.update(value=None),
-            ],
-            None,
-            [best_config_textbox, output_video_player],
-        ).then(
-            # Reset the telemetry plots
-            lambda: (
-                globals().update(
-                    stream_dfs=[
-                        pd.DataFrame(columns=["x", "y"])
-                        for _ in range(len(chart_titles))
-                    ]
-                )
-                or [
-                    plots[i].value.update(data=[])
-                    for i in range(len(plots))
-                    if hasattr(plots[i], "value") and plots[i].value is not None
-                ]
-                or plots
-            ),
-            outputs=plots,
-        ).then(
-            # Start the telemetry timer
-            lambda: gr.update(active=True),
-            inputs=None,
-            outputs=timer,
-        ).then(
-            # Execute the benchmark
-            on_benchmark,
-            inputs=components,
-            outputs=[best_config_textbox],
-        ).then(
-            # Stop the telemetry timer
-            lambda: gr.update(active=False),
-            inputs=None,
-            outputs=timer,
-        ).then(
-            # Generate the persistent telemetry data
-            lambda: [generate_stream_data(i) for i in range(len(chart_titles))],
-            inputs=None,
-            outputs=plots,
-        ).then(
-            # Reset the state of the buttons
-            lambda: [
-                gr.update(visible=True),
-                gr.update(visible=True),
-                gr.update(visible=False),
-            ],
-            outputs=[run_button, benchmark_button, stop_button],
-        )
-
-        # Handle stop button clicks
-        stop_button.click(
-            # Execute the stop function
-            on_stop,
-        ).then(
-            # Reset the state of the buttons
-            lambda: [
-                gr.update(visible=True),
-                gr.update(visible=True),
-                gr.update(visible=False),
-            ],
-            outputs=[run_button, benchmark_button, stop_button],
-            queue=False,
-        )
-
-        """
-        Components rendering starts here.
-        """
-
-        # Header
-        gr.HTML(
-            "<div class='spark-header'>"
-            "  <div class='spark-header-line'></div>"
-            "  <img src='https://www.intel.com/content/dam/logos/intel-header-logo.svg' class='spark-logo'></img>"
-            "  <div class='spark-title'>Visual Pipeline and Platform Evaluation Tool</div>"
-            "</div>"
-        )
-
-        # Tab Interface
-        with gr.Tabs() as tabs:
-
-            # Home Tab
-            with gr.Tab("Home", id=0):
-
-                gr.Markdown(
-                    """
-                    ## Recommended Pipelines
-
-                    Below is a list of recommended pipelines you can use to evaluate video analytics performance.
-                    Click on "Configure and Run" to get started with customizing and benchmarking a pipeline for your
-                    use case.
-                    """
-                )
-
-                with gr.Row():
-
-                    for pipeline in PipelineLoader.list():
-
-                        pipeline_info = PipelineLoader.config(pipeline)
-
-                        with gr.Column(scale=1, min_width=100):
-
-                            gr.Image(
-                                value=lambda x=pipeline: f"./pipelines/{x}/thumbnail.png",
-                                show_label=False,
-                                show_download_button=False,
-                                show_fullscreen_button=False,
-                                interactive=False,
-                                width=710,
-                            )
-
-                            gr.Markdown(
-                                f"### {pipeline_info['name']}\n"
-                                f"{pipeline_info['definition']}"
-                            )
-
-                            is_enabled = pipeline_info.get("metadata", {}).get(
-                                "enabled", False
-                            )
-
-                            gr.Button(
-                                value=(
-                                    "Configure and Run" if is_enabled else "Coming Soon"
-                                ),
-                                elem_classes="configure-and-run-button",
-                                interactive=is_enabled,
-                            ).click(
-                                lambda x=pipeline: globals().__setitem__(
-                                    "current_pipeline", PipelineLoader.load(x)
-                                ),
-                                None,
-                                None,
-                            ).then(
-                                lambda: (f"### {current_pipeline[1]['name']}\n"
-                                         f"{current_pipeline[1]['definition']}"),
-                                None,
-                                pipeline_information,
-                            ).then(
-                                lambda: current_pipeline[0].diagram(),
-                                None,
-                                pipeline_image,
-                            ).then(
-                                lambda: [
-                                    gr.Dropdown(
-                                        choices=current_pipeline[1]["parameters"]["inference"]["detection_models"],
-                                        value=current_pipeline[1]["parameters"]["inference"]["detection_model_default"],
-                                    ),
-                                    gr.Dropdown(
-                                        choices=current_pipeline[1]["parameters"]["inference"]["classification_models"],
-                                        value=current_pipeline[1]["parameters"]["inference"]["classification_model_default"],
-                                    )
-                                ],
-                                outputs=[
-                                    object_detection_model,
-                                    object_classification_model,
-                                ]
-                            ).then(
-                                # Clear output components here
-                                lambda: [
-                                    gr.update(value=""),
-                                    gr.update(value=None),
-                                ],
-                                None,
-                                [best_config_textbox, output_video_player],
-                            ).then(
-                                # Reset the telemetry plots
-                                lambda: (
-                                    globals().update(
-                                        stream_dfs=[
-                                            pd.DataFrame(columns=["x", "y"])
-                                            for _ in range(len(chart_titles))
-                                        ]
-                                    )
-                                    or [
-                                        plots[i].value.update(data=[])
-                                        for i in range(len(plots))
-                                        if hasattr(plots[i], "value")
-                                        and plots[i].value is not None
-                                    ]
-                                    or plots
-                                ),
-                                outputs=plots,
-                            ).then(
-                                lambda: gr.Tabs(selected=1),
-                                None,
-                                tabs,
-                            )
-
-                gr.Markdown(
-                    """
-                    ## Your System
-
-                    This section provides information about your system's hardware and software configuration.
-                    """
-                )
-
-                devices = device_discovery.list_devices()
-                if devices:
-                    device_table_md = "| Name | Description |\n|------|-------------|\n"
-                    for device in devices:
-                        device_table_md += (
-                            f"| {device.device_name} | {device.full_device_name} |\n"
-                        )
-                else:
-                    device_table_md = "No devices found."
-                gr.Markdown(
-                    value=device_table_md,
-                    elem_id="device_table",
-                )
-
-            # Run Tab
-            with gr.Tab("Run", id=1) as run_tab:
-
-                # Main content
-                with gr.Row():
-
-                    # Left column
-                    with gr.Column(scale=2, min_width=300):
-
-                        # Render the pipeline information
-                        pipeline_information.render()
-
-                        # Render pipeline image
-                        pipeline_image.render()
-
-                        # Render the run button
-                        run_button.render()
-
-                        # Render the benchmark button
-                        benchmark_button.render()
-
-                        # Render the stop button
-                        stop_button.render()
-
-                        # Render the best configuration textbox
-                        best_config_textbox.render()
-
-                        # Metrics plots
-                        with gr.Row():
-
-                            # Render plots
-                            for i in range(len(plots)):
-                                plots[i].render()
-
-                            # Render the timer
-                            timer.render()
-
-                    # Right column
-                    with gr.Column(scale=1, min_width=150):
-
-                        # Video Player Accordion
-                        with gr.Accordion("Video Player", open=True):
-
-                            # Input Video Player
-                            input_video_player.render()
-
-                            # Output Video Player (file)
-                            output_video_player.render()
-
-                            # Output Live Image (for live preview)
-                            output_live_image.render()
-
-                        # Pipeline Parameters Accordion
-                        with gr.Accordion("Pipeline Parameters", open=True):
-
-                            # Inference Channels
-                            inferencing_channels.render()
-
-                            # Recording Channels
-                            @gr.render(triggers=[run_tab.select])
-                            def _():
-                                show_hide_component(
-                                    recording_channels,
-                                    current_pipeline[1]["parameters"]["run"]["recording_channels"],
-                                )
-
-                            # Whether to overlay result with watermarks
-                            pipeline_watermark_enabled.render()
-
-                            # Whether to overlay result with watermarks
-                            pipeline_watermark_enabled.render()
-
-                            # Whether to compose output
-                            pipeline_compose_enabled.render()
-
-                        # Benchmark Parameters Accordion
-                        with gr.Accordion("Platform Ceiling Analysis Parameters", open=False):
-
-                            # FPS Floor
-                            fps_floor.render()
-
-                            # AI Stream Rate
-                            @gr.render(triggers=[run_tab.select])
-                            def _():
-                                show_hide_component(
-                                    ai_stream_rate,
-                                    current_pipeline[1]["parameters"]["benchmark"]["ai_stream_rate"],
-                                )
-
-                        # Inference Parameters Accordion
-                        with inference_accordion.render():
-
-                            # Object Detection Parameters
-                            object_detection_model.render()
-                            object_detection_device.render()
-                            object_detection_batch_size.render()
-                            object_detection_inference_interval.render()
-                            object_detection_nireq.render()
-
-                            # Object Classification Parameters
-                            object_classification_model.render()
-                            object_classification_device.render()
-                            object_classification_batch_size.render()
-                            object_classification_inference_interval.render()
-                            object_classification_nireq.render()
-                            object_classification_reclassify_interval.render()
-
-        # Footer
-        gr.HTML(
-            "<div class='spark-footer'>"
-            "  <div class='spark-footer-info'>"
-            "    ©2025 Intel Corporation  |  Terms of Use  |  Cookies  |  Privacy"
-            "  </div>"
-            "</div>"
-        )
-
-    gr.close_all()
-    return demo
-
-
-if __name__ == "__main__":
-    # Launch the app
-    demo = create_interface()
-    demo.launch(
-        server_name="0.0.0.0",
-        server_port=7860,
-    )
+import logging
+import os
+from datetime import datetime
+import time
+import threading
+
+import gradio as gr
+import numpy as np
+import pandas as pd
+import plotly.graph_objects as go
+import requests
+import struct
+import mmap
+import cv2
+import subprocess
+import shlex
+
+import utils
+from benchmark import Benchmark
+from device import DeviceDiscovery
+from explore import GstInspector
+from optimize import OptimizationResult, PipelineOptimizer
+from pipeline import PipelineLoader, GstPipeline
+from utils import prepare_video_and_constants
+from typing import Tuple, Dict
+
+logging.getLogger("httpx").setLevel(logging.WARNING)
+
+with open(os.path.join(os.path.dirname(__file__), "app.css")) as f:
+    css_code = f.read()
+
+theme = gr.themes.Default(
+    primary_hue="blue",
+    font=[gr.themes.GoogleFont("Montserrat"), "ui-sans-serif", "sans-serif"],
+)
+
+# Initialize the pipeline based on the PIPELINE environment variable
+current_pipeline: Tuple[GstPipeline, Dict] = PipelineLoader.load(
+    os.environ.get("PIPELINE", "").lower()
+)
+device_discovery = DeviceDiscovery()
+gst_inspector = GstInspector()
+
+# Get available and preferred devices for inference
+device_choices = [
+    (device.full_device_name, device.device_name)
+    for device in device_discovery.list_devices()
+]
+
+# Device detection and chart title logic (move here, fix indentation)
+has_igpu = any("iGPU" in name or "igpu" in name for name, _ in device_choices)
+has_dgpu = any(
+    "dGPU" in name or "dgpu" in name or "Discrete" in name or "discrete" in name
+    for name, _ in device_choices
+)
+
+all_chart_titles = [
+    "Pipeline Throughput [FPS]",
+    "CPU Utilization [%]",
+    "Integrated GPU Engine Utilization [%]",
+    "Discrete GPU Engine Utilization [%]",
+    "Memory Utilization [%]",
+    "Integrated GPU Power Usage [W] (Package & Total)",
+    "Integrated GPU Frequency [MHz]",
+    "Discrete GPU Power Usage [W] (Package & Total)",
+    "Discrete GPU Frequency [MHz]",
+    "CPU Frequency [KHz]",
+    "CPU Temperature [C°]",
+]
+all_y_labels = [
+    "Throughput",
+    "Utilization",
+    "Utilization",
+    "Utilization",
+    "Utilization",
+    "Power",
+    "Frequency",
+    "Power",
+    "Frequency",
+    "Frequency",
+    "Temperature",
+]
+
+igpu_indices = [2, 5, 6]
+dgpu_indices = [3, 7, 8]
+
+indices_to_remove = []
+if not has_igpu:
+    indices_to_remove += igpu_indices
+if not has_dgpu:
+    indices_to_remove += dgpu_indices
+
+chart_titles = [t for i, t in enumerate(all_chart_titles) if i not in indices_to_remove]
+y_labels = [y for i, y in enumerate(all_y_labels) if i not in indices_to_remove]
+
+# Create a dataframe for each chart
+stream_dfs = [pd.DataFrame(columns=["x", "y"]) for _ in range(len(chart_titles))]
+figs = [
+    go.Figure().update_layout(
+        title=chart_titles[i], xaxis_title="Time", yaxis_title=y_labels[i]
+    )
+    for i in range(len(chart_titles))
+]
+
+
+# Download File
+def download_file(url, local_filename):
+    # Send a GET request to the URL
+    with requests.get(url, stream=True) as response:
+        response.raise_for_status()  # Check if the request was successful
+        # Open a local file with write-binary mode
+        with open(local_filename, "wb") as file:
+            # Iterate over the response content in chunks
+            for chunk in response.iter_content(chunk_size=8192):
+                file.write(chunk)  # Write each chunk to the local file
+
+
+# Function to check if a click is inside any bounding box
+def detect_click(evt: gr.SelectData):
+    x, y = evt.index
+
+    for (
+        x_min,
+        y_min,
+        x_max,
+        y_max,
+        label,
+        description,
+    ) in current_pipeline[0].bounding_boxes():
+        if x_min <= x <= x_max and y_min <= y <= y_max:
+
+            match label:
+                case "Inference":
+                    return gr.update(open=True)
+
+    return gr.update(open=False)
+
+
+def read_latest_metrics(target_ns: int = None):
+    try:
+        with open("/home/dlstreamer/vippet/.collector-signals/metrics.txt", "r") as f:
+            lines = [line.strip() for line in f.readlines()[-500:]]
+
+    except FileNotFoundError:
+        return [None] * 20  # 12 original + 8 extra for GPU 0
+
+    if target_ns is not None:
+        # Filter only lines near the target timestamp
+        surrounding_lines = [
+            line
+            for line in lines
+            if line.split()
+            and line.split()[-1].isdigit()
+            and abs(int(line.split()[-1]) - target_ns) < 1e9
+        ]
+        lines = surrounding_lines if surrounding_lines else []
+
+    cpu_user = mem_used_percent = gpu_package_power = core_temp = gpu_power = None
+    gpu_freq = cpu_freq = gpu_render = gpu_ve = gpu_video = gpu_copy = gpu_compute = (
+        None
+    )
+
+    # GPU 0 variables (do not change existing ones for gpu_1)
+    gpu_package_power_0 = gpu_power_0 = gpu_freq_0 = gpu_render_0 = gpu_ve_0 = (
+        gpu_video_0
+    ) = gpu_copy_0 = gpu_compute_0 = None
+
+    for line in reversed(lines):
+        if cpu_user is None and "cpu" in line:
+            parts = line.split()
+            if len(parts) > 1:
+                for field in parts[1].split(","):
+                    if field.startswith("usage_user="):
+                        try:
+                            cpu_user = float(field.split("=")[1])
+                        except:
+                            pass
+
+        if mem_used_percent is None and "mem" in line:
+            parts = line.split()
+            if len(parts) > 1:
+                for field in parts[1].split(","):
+                    if field.startswith("used_percent="):
+                        try:
+                            mem_used_percent = float(field.split("=")[1])
+                        except:
+                            pass
+
+        # Only consider GPU-related metrics for gpu_id=1
+        if gpu_package_power is None and "pkg_cur_power" in line and "gpu_id=1" in line:
+            parts = line.split()
+            try:
+                gpu_package_power = float(parts[1].split("=")[1])
+            except:
+                pass
+
+        if gpu_power is None and "gpu_cur_power" in line and "gpu_id=1" in line:
+            parts = line.split()
+            try:
+                gpu_power = float(parts[1].split("=")[1])
+            except:
+                pass
+
+        if core_temp is None and "temp" in line:
+            parts = line.split()
+            if len(parts) > 1:
+                for field in parts[1].split(","):
+                    if "temp" in field:
+                        try:
+                            core_temp = float(field.split("=")[1])
+                        except:
+                            pass
+
+        if gpu_freq is None and "gpu_frequency" in line and "gpu_id=1" in line:
+            for part in line.split():
+                if part.startswith("value="):
+                    try:
+                        gpu_freq = float(part.split("=")[1])
+                    except:
+                        pass
+
+        if cpu_freq is None and "cpu_frequency_avg" in line:
+            try:
+                parts = [part for part in line.split() if "frequency=" in part]
+                if parts:
+                    cpu_freq = float(parts[0].split("=")[1])
+            except:
+                pass
+
+        if gpu_render is None and "engine=render" in line and "gpu_id=1" in line:
+            for part in line.split():
+                if part.startswith("usage="):
+                    try:
+                        gpu_render = float(part.split("=")[1])
+                    except:
+                        pass
+
+        if gpu_copy is None and "engine=copy" in line and "gpu_id=1" in line:
+            for part in line.split():
+                if part.startswith("usage="):
+                    try:
+                        gpu_copy = float(part.split("=")[1])
+                    except:
+                        pass
+
+        if gpu_ve is None and "engine=video-enhance" in line and "gpu_id=1" in line:
+            for part in line.split():
+                if part.startswith("usage="):
+                    try:
+                        gpu_ve = float(part.split("=")[1])
+                    except:
+                        pass
+
+        if (
+            gpu_video is None
+            and "engine=video" in line
+            and "engine=video-enhance" not in line
+            and "gpu_id=1" in line
+        ):
+            for part in line.split():
+                if part.startswith("usage="):
+                    try:
+                        gpu_video = float(part.split("=")[1])
+                    except:
+                        pass
+
+        if gpu_compute is None and "engine=compute" in line and "gpu_id=1" in line:
+            for part in line.split():
+                if part.startswith("usage="):
+                    try:
+                        gpu_compute = float(part.split("=")[1])
+                    except:
+                        pass
+
+        # GPU 0 metrics (new variables)
+        if (
+            gpu_package_power_0 is None
+            and "pkg_cur_power" in line
+            and "gpu_id=0" in line
+        ):
+            parts = line.split()
+            try:
+                gpu_package_power_0 = float(parts[1].split("=")[1])
+            except:
+                pass
+
+        if gpu_power_0 is None and "gpu_cur_power" in line and "gpu_id=0" in line:
+            parts = line.split()
+            try:
+                gpu_power_0 = float(parts[1].split("=")[1])
+            except:
+                pass
+
+        if gpu_freq_0 is None and "gpu_frequency" in line and "gpu_id=0" in line:
+            for part in line.split():
+                if part.startswith("value="):
+                    try:
+                        gpu_freq_0 = float(part.split("=")[1])
+                    except:
+                        pass
+
+        if gpu_render_0 is None and "engine=render" in line and "gpu_id=0" in line:
+            for part in line.split():
+                if part.startswith("usage="):
+                    try:
+                        gpu_render_0 = float(part.split("=")[1])
+                    except:
+                        pass
+
+        if gpu_copy_0 is None and "engine=copy" in line and "gpu_id=0" in line:
+            for part in line.split():
+                if part.startswith("usage="):
+                    try:
+                        gpu_copy_0 = float(part.split("=")[1])
+                    except:
+                        pass
+
+        if gpu_ve_0 is None and "engine=video-enhance" in line and "gpu_id=0" in line:
+            for part in line.split():
+                if part.startswith("usage="):
+                    try:
+                        gpu_ve_0 = float(part.split("=")[1])
+                    except:
+                        pass
+
+        if (
+            gpu_video_0 is None
+            and "engine=video" in line
+            and "engine=video-enhance" not in line
+            and "gpu_id=0" in line
+        ):
+            for part in line.split():
+                if part.startswith("usage="):
+                    try:
+                        gpu_video_0 = float(part.split("=")[1])
+                    except:
+                        pass
+
+        if gpu_compute_0 is None and "engine=compute" in line and "gpu_id=0" in line:
+            for part in line.split():
+                if part.startswith("usage="):
+                    try:
+                        gpu_compute_0 = float(part.split("=")[1])
+                    except:
+                        pass
+
+        if all(
+            v is not None
+            for v in [
+                cpu_user,
+                mem_used_percent,
+                gpu_package_power,
+                core_temp,
+                gpu_power,
+                gpu_freq,
+                gpu_render,
+                gpu_ve,
+                gpu_video,
+                gpu_copy,
+                cpu_freq,
+                gpu_compute,
+                gpu_package_power_0,
+                gpu_power_0,
+                gpu_freq_0,
+                gpu_render_0,
+                gpu_ve_0,
+                gpu_video_0,
+                gpu_copy_0,
+                gpu_compute_0,
+            ]
+        ):
+            break
+
+    return [
+        cpu_user,
+        mem_used_percent,
+        gpu_package_power,
+        core_temp,
+        gpu_power,
+        gpu_freq,
+        gpu_render,
+        gpu_ve,
+        gpu_video,
+        gpu_copy,
+        cpu_freq,
+        gpu_compute,
+        gpu_package_power_0,
+        gpu_power_0,
+        gpu_freq_0,
+        gpu_render_0,
+        gpu_ve_0,
+        gpu_video_0,
+        gpu_copy_0,
+        gpu_compute_0,
+    ]
+
+
+def create_empty_fig(title, y_axis_label):
+    fig = go.Figure()
+    fig.update_layout(title=title, xaxis_title="Time", yaxis_title=y_axis_label)
+    return fig
+
+
+# Store figures globally
+figs = [
+    create_empty_fig(chart_titles[i], y_labels[i]) for i in range(len(chart_titles))
+]
+
+
+def generate_stream_data(i, timestamp_ns=None):
+    new_x = (
+        datetime.now()
+        if timestamp_ns is None
+        else datetime.fromtimestamp(timestamp_ns / 1e9)
+    )
+
+    new_y = 0
+    # Unpack all returned values, but only use the first 13 for current charts
+    (
+        cpu_val,
+        mem_val,
+        gpu_package_power,
+        core_temp,
+        gpu_power,
+        gpu_freq,
+        gpu_render,
+        gpu_ve,
+        gpu_video,
+        gpu_copy,
+        cpu_freq,
+        gpu_compute,
+        gpu_package_power_0,
+        gpu_power_0,
+        gpu_freq_0,
+        gpu_render_0,
+        gpu_ve_0,
+        gpu_video_0,
+        gpu_copy_0,
+        gpu_compute_0,
+    ) = read_latest_metrics(timestamp_ns)
+
+    try:
+        with open("/home/dlstreamer/vippet/.collector-signals/fps.txt", "r") as f:
+            lines = [line.strip() for line in f.readlines()[-500:]]
+            latest_fps = float(lines[-1])
+
+    except FileNotFoundError:
+        latest_fps = 0
+
+    except IndexError:
+        latest_fps = 0
+
+    title = chart_titles[i]
+
+    if title == "Pipeline Throughput [FPS]":
+        new_y = latest_fps
+    elif title == "CPU Frequency [KHz]" and cpu_freq is not None:
+        new_y = cpu_freq
+    elif title == "CPU Utilization [%]" and cpu_val is not None:
+        new_y = cpu_val
+    elif title == "CPU Temperature [C°]" and core_temp is not None:
+        new_y = core_temp
+    elif title == "Memory Utilization [%]" and mem_val is not None:
+        new_y = mem_val
+    elif title == "Discrete GPU Power Usage [W] (Package & Total)":
+        metrics = {
+            "Package Power": gpu_package_power,
+            "Total Power": gpu_power,
+        }
+        if stream_dfs[i].empty:
+            stream_dfs[i] = pd.DataFrame(columns=["x"] + list(metrics.keys()))
+        new_row = {"x": new_x}
+        new_row.update(metrics)
+        stream_dfs[i] = pd.concat(
+            [
+                stream_dfs[i] if not stream_dfs[i].empty else None,
+                pd.DataFrame([new_row]),
+            ],
+            ignore_index=True,
+        ).tail(50)
+        fig = figs[i]
+        fig.data = []
+        for key in metrics.keys():
+            fig.add_trace(
+                go.Scatter(
+                    x=stream_dfs[i]["x"], y=stream_dfs[i][key], mode="lines", name=key
+                )
+            )
+        return fig
+    elif title == "Discrete GPU Frequency [MHz]" and gpu_freq is not None:
+        new_y = gpu_freq
+    elif title == "Discrete GPU Engine Utilization [%]":
+        metrics = {
+            "Render": gpu_render,
+            "Video Enhance": gpu_ve,
+            "Video": gpu_video,
+            "Copy": gpu_copy,
+            "Compute": gpu_compute,
+        }
+        # Prepare or update the DataFrame for this chart
+        if stream_dfs[i].empty:
+            stream_dfs[i] = pd.DataFrame(columns=["x"] + list(metrics.keys()))
+        new_row = {"x": new_x}
+        new_row.update(metrics)
+        stream_dfs[i] = pd.concat(
+            [
+                stream_dfs[i] if not stream_dfs[i].empty else None,
+                pd.DataFrame([new_row]),
+            ],
+            ignore_index=True,
+        ).tail(50)
+        fig = figs[i]
+        fig.data = []
+        for key in metrics.keys():
+            fig.add_trace(
+                go.Scatter(
+                    x=stream_dfs[i]["x"], y=stream_dfs[i][key], mode="lines", name=key
+                )
+            )
+        return fig
+    elif title == "Integrated GPU Power Usage [W] (Package & Total)":
+        metrics = {
+            "Package Power": gpu_package_power_0,
+            "Total Power": gpu_power_0,
+        }
+        if stream_dfs[i].empty:
+            stream_dfs[i] = pd.DataFrame(columns=["x"] + list(metrics.keys()))
+        new_row = {"x": new_x}
+        new_row.update(metrics)
+        stream_dfs[i] = pd.concat(
+            [
+                stream_dfs[i] if not stream_dfs[i].empty else None,
+                pd.DataFrame([new_row]),
+            ],
+            ignore_index=True,
+        ).tail(50)
+        fig = figs[i]
+        fig.data = []
+        for key in metrics.keys():
+            fig.add_trace(
+                go.Scatter(
+                    x=stream_dfs[i]["x"], y=stream_dfs[i][key], mode="lines", name=key
+                )
+            )
+        return fig
+    elif title == "Integrated GPU Frequency [MHz]" and gpu_freq_0 is not None:
+        new_y = gpu_freq_0
+    # Consolidated GPU 0 Engine Utilization chart
+    elif title == "Integrated GPU Engine Utilization [%]":
+        # Each line is a metric, so we store all 5 in the same DataFrame
+        # We'll use a wide DataFrame for this chart
+        metrics = {
+            "Render": gpu_render_0,
+            "Video Enhance": gpu_ve_0,
+            "Video": gpu_video_0,
+            "Copy": gpu_copy_0,
+            "Compute": gpu_compute_0,
+        }
+        # Prepare or update the DataFrame for this chart
+        if stream_dfs[i].empty:
+            stream_dfs[i] = pd.DataFrame(columns=["x"] + list(metrics.keys()))
+        new_row = {"x": new_x}
+        new_row.update(metrics)
+        stream_dfs[i] = pd.concat(
+            [
+                stream_dfs[i] if not stream_dfs[i].empty else None,
+                pd.DataFrame([new_row]),
+            ],
+            ignore_index=True,
+        ).tail(50)
+        fig = figs[i]
+        fig.data = []
+        for key in metrics.keys():
+            fig.add_trace(
+                go.Scatter(
+                    x=stream_dfs[i]["x"], y=stream_dfs[i][key], mode="lines", name=key
+                )
+            )
+        return fig
+
+    new_row = pd.DataFrame([[new_x, new_y]], columns=["x", "y"])
+    stream_dfs[i] = pd.concat(
+        [stream_dfs[i] if not stream_dfs[i].empty else None, new_row], ignore_index=True
+    ).tail(50)
+
+    fig = figs[i]
+    fig.data = []  # clear previous trace
+    fig.add_trace(go.Scatter(x=stream_dfs[i]["x"], y=stream_dfs[i]["y"], mode="lines"))
+
+    return fig
+
+
+def on_run(data):
+
+    arguments = {}
+
+    for component in data:
+        component_id = component.elem_id
+        if component_id:
+            arguments[component_id] = data[component]
+
+    video_output_path, constants, param_grid = prepare_video_and_constants(**arguments)
+
+    recording_channels = arguments.get('recording_channels', 0) or 0
+    inferencing_channels = arguments.get('inferencing_channels', 0) or 0
+    # Validate channels
+    if recording_channels + inferencing_channels == 0:
+        raise gr.Error(
+            "Please select at least one channel for recording or inferencing.",
+            duration=10,
+        )
+
+    optimizer = PipelineOptimizer(
+        pipeline=current_pipeline[0],
+        constants=constants,
+        param_grid=param_grid,
+        channels=(recording_channels, inferencing_channels),
+        elements=gst_inspector.get_elements(),
+    )
+
+    # Stream live preview frames and log time between yields
+    last_yield_time = time.time()
+    for live_frame in optimizer.run_with_live_preview():
+        current_time = time.time()
+        time_since_last_yield = current_time - last_yield_time
+        last_yield_time = current_time
+        logging.info(f"[on_run] Time since last yield: {time_since_last_yield:.4f}s")
+        yield [gr.update(value=live_frame, visible=True), gr.update(visible=False), None]
+
+    # After streaming, evaluate and yield best_result_message
+    best_result = optimizer.evaluate()
+    if best_result is None:
+        best_result_message = "No valid result was returned by the optimizer."
+    else:
+        best_result_message = (
+            f"Total FPS: {best_result.total_fps:.2f}, "
+            f"Per Stream FPS: {best_result.per_stream_fps:.2f}"
+        )
+
+    yield [gr.update(visible=False), gr.update(value=video_output_path, visible=True), best_result_message]
+
+def on_benchmark(data):
+
+    arguments = {}
+
+    for component in data:
+        component_id = component.elem_id
+        if component_id:
+            arguments[component_id] = data[component]
+
+    _, constants, param_grid = prepare_video_and_constants(**arguments)
+
+    # Initialize the benchmark class
+    bm = Benchmark(
+        video_path=arguments["input_video_player"],
+        pipeline_cls=current_pipeline[0],
+        fps_floor=arguments["fps_floor"],
+        rate=arguments["ai_stream_rate"],
+        parameters=param_grid,
+        constants=constants,
+        elements=gst_inspector.get_elements(),
+    )
+
+    # Run the benchmark
+    s, ai, non_ai, fps = bm.run()
+
+    # Return results
+    try:
+        result = current_pipeline[1]['parameters']['benchmark']['result_format']
+    except KeyError:
+        result = "Best Config: {s} streams ({ai} AI, {non_ai} non_AI) -> {fps:.2f} FPS"
+
+    return result.format(s=s, ai=ai, non_ai=non_ai, fps=fps)
+
+
+def on_stop():
+    utils.cancelled = True
+    logging.warning(f"utils.cancelled in on_stop: {utils.cancelled}")
+
+
+def show_hide_component(component, config_key):
+    component.unrender()
+    try:
+        if config_key:
+            component.render()
+    except KeyError:
+        pass
+
+
+# Create the interface
+def create_interface(title: str = "Visual Pipeline and Platform Evaluation Tool"):
+    """
+    Components declarations starts here.
+    Only components that are used in event handlers needs to be declared.
+    Other components can be created directly in the Blocks context.
+    """
+
+    # Video Player
+    input_video_player = None
+
+    try:
+        download_file(
+            "https://storage.openvinotoolkit.org/repositories/openvino_notebooks/data/data/video/people.mp4",
+            "/tmp/people.mp4",
+        )
+        input_video_player = gr.Video(
+            label="Input Video",
+            interactive=True,
+            value="/tmp/people.mp4",
+            sources="upload",
+            elem_id="input_video_player",
+        )
+    except Exception as e:
+        print(f"Error loading video player: {e}")
+        print("Falling back to local video player")
+
+        input_video_player = gr.Video(
+            label="Input Video",
+            interactive=True,
+            value="/opt/intel/dlstreamer/gstreamer/src/gst-plugins-bad-1.24.12/tests/files/mse.mp4",
+            sources="upload",
+            elem_id="input_video_player",
+        )
+
+    output_video_player = gr.Video(
+        label="Output Video (File)",
+        interactive=False,
+        show_download_button=True,
+        elem_id="output_video_player",
+        visible=False,
+    )
+
+    # Output Live Image (for live preview)
+    output_live_image = gr.Image(
+        label="Output Video (Live Preview)",
+        interactive=False,
+        elem_id="output_live_image",
+        visible=True,
+        type="numpy",
+    )
+
+    # Pipeline diagram image
+    pipeline_image = gr.Image(
+        value=current_pipeline[0].diagram(),
+        label="Pipeline Diagram",
+        elem_id="pipeline_image",
+        interactive=False,
+        show_download_button=False,
+        show_fullscreen_button=False,
+    )
+
+    # Best configuration textbox
+    best_config_textbox = gr.Textbox(
+        label="Best Configuration",
+        interactive=False,
+        lines=2,
+        placeholder="The best configuration will appear here after benchmarking.",
+        visible=True,
+    )
+
+    # Inferencing channels
+    inferencing_channels = gr.Slider(
+        minimum=0,
+        maximum=30,
+        value=8,
+        step=1,
+        label="Number of Recording + Inferencing channels",
+        interactive=True,
+        elem_id="inferencing_channels",
+    )
+
+    # Recording channels
+    recording_channels = gr.Slider(
+        minimum=0,
+        maximum=30,
+        value=8,
+        step=1,
+        label="Number of Recording only channels",
+        interactive=True,
+        elem_id="recording_channels",
+    )
+
+    # FPS floor
+    fps_floor = gr.Number(
+        label="Set FPS Floor",
+        value=30.0,  # Default value
+        minimum=1.0,
+        interactive=True,
+        elem_id="fps_floor",
+    )
+
+    # AI stream rate
+    ai_stream_rate = gr.Slider(
+        label="AI Stream Rate (%)",
+        value=20,  # Default value
+        minimum=0,
+        maximum=100,
+        step=1,
+        interactive=True,
+        elem_id="ai_stream_rate",
+    )
+
+    # Inference accordion
+    inference_accordion = gr.Accordion("Inference Parameters", open=True)
+
+    # Get available and preferred devices for inference
+    device_choices = [
+        (device.full_device_name, device.device_name)
+        for device in device_discovery.list_devices()
+    ]
+
+    preferred_device = next(
+        ("GPU" for device_name in device_choices if "GPU" in device_name),
+        ("CPU"),
+    )
+
+    # Object detection model
+    # Mapping of these choices to actual model path in utils.py
+    object_detection_model = gr.Dropdown(
+        label="Object Detection Model",
+        choices=[
+            "SSDLite MobileNet V2 (INT8)",
+            "YOLO v5m 416x416 (INT8)",
+            "YOLO v5s 416x416 (INT8)",
+            "YOLO v5m 640x640 (INT8)",
+            "YOLO v10s 640x640 (FP16)",
+            "YOLO v10m 640x640 (FP16)",
+        ],
+        value="YOLO v5s 416x416 (INT8)",
+        elem_id="object_detection_model",
+    )
+
+    # Object detection device
+    object_detection_device = gr.Dropdown(
+        label="Object Detection Device",
+        choices=device_choices,
+        value=preferred_device,
+        elem_id="object_detection_device",
+    )
+
+    # Object detection batch size
+    object_detection_batch_size = gr.Slider(
+        minimum=0,
+        maximum=32,
+        value=0,
+        step=1,
+        label="Object Detection Batch Size",
+        interactive=True,
+        elem_id="object_detection_batch_size",
+    )
+
+    # Object detection inference interval
+    object_detection_inference_interval = gr.Slider(
+        minimum=1,
+        maximum=6,
+        value=3,
+        step=1,
+        label="Object Detection Inference Interval",
+        interactive=True,
+        elem_id="object_detection_inference_interval",
+    )
+
+    # Object Detection number of inference requests (nireq)
+    object_detection_nireq = gr.Slider(
+        minimum=0,
+        maximum=4,
+        value=0,
+        step=1,
+        label="Object Detection Number of Inference Requests (nireq)",
+        interactive=True,
+        elem_id="object_detection_nireq",
+    )
+
+    # Object classification model
+    # Mapping of these choices to actual model path in utils.py
+    object_classification_model = gr.Dropdown(
+        label="Object Classification Model",
+        choices=[
+            "Disabled",
+            "EfficientNet B0 (INT8)",
+            "MobileNet V2 PyTorch (FP16)",
+            "ResNet-50 TF (INT8)",
+        ],
+        value="ResNet-50 TF (INT8)",
+        elem_id="object_classification_model",
+    )
+
+    # Object classification device
+    object_classification_device = gr.Dropdown(
+        label="Object Classification Device",
+        choices=device_choices + ["Disabled"],
+        value=preferred_device,
+        elem_id="object_classification_device",
+    )
+
+    # Object classification batch size
+    object_classification_batch_size = gr.Slider(
+        minimum=0,
+        maximum=32,
+        value=0,
+        step=1,
+        label="Object Classification Batch Size",
+        interactive=True,
+        elem_id="object_classification_batch_size",
+    )
+
+    # Object classification inference interval
+    object_classification_inference_interval = gr.Slider(
+        minimum=1,
+        maximum=6,
+        value=3,
+        step=1,
+        label="Object Classification Inference Interval",
+        interactive=True,
+        elem_id="object_classification_inference_interval",
+    )
+
+    # Object classification number of inference requests (nireq)
+    object_classification_nireq = gr.Slider(
+        minimum=0,
+        maximum=4,
+        value=0,
+        step=1,
+        label="Object Classification Number of Inference Requests (nireq)",
+        interactive=True,
+        elem_id="object_classification_nireq",
+    )
+
+    # Object classification reclassify interval
+    object_classification_reclassify_interval = gr.Slider(
+        minimum=0,
+        maximum=5,
+        value=1,
+        step=1,
+        label="Object Classification Reclassification Interval",
+        interactive=True,
+        elem_id="object_classification_reclassify_interval",
+    )
+
+    pipeline_watermark_enabled = gr.Checkbox(
+        label="Overlay inference results on inference channels",
+        value=True,
+        elem_id="pipeline_watermark_enabled",
+    )
+
+
+    # Run button
+    run_button = gr.Button("Run")
+
+    # Benchmark button
+    benchmark_button = gr.Button("Platform Ceiling Analysis")
+
+    # Stop button
+    stop_button = gr.Button("Stop", variant="stop", visible=False)
+
+    # Metrics plots
+    plots = [
+        gr.Plot(
+            value=create_empty_fig(chart_titles[i], y_labels[i]),
+            label=chart_titles[i],
+            min_width=500,
+            show_label=False,
+        )
+        for i in range(len(chart_titles))
+    ]
+
+    # Timer for stream data
+    timer = gr.Timer(1, active=False)
+
+    pipeline_information = gr.Markdown(
+        f"### {current_pipeline[1]['name']}\n"
+        f"{current_pipeline[1]['definition']}"
+    )
+
+    # Components Set
+    components = set()
+    components.add(input_video_player)
+    components.add(output_video_player)
+    components.add(output_live_image)
+    components.add(pipeline_image)
+    components.add(best_config_textbox)
+    components.add(inferencing_channels)
+    components.add(recording_channels)
+    components.add(fps_floor)
+    components.add(ai_stream_rate)
+    components.add(object_detection_model)
+    components.add(object_detection_device)
+    components.add(object_detection_batch_size)
+    components.add(object_detection_inference_interval)
+    components.add(object_detection_nireq)
+    components.add(object_classification_model)
+    components.add(object_classification_device)
+    components.add(object_classification_batch_size)
+    components.add(object_classification_inference_interval)
+    components.add(object_classification_nireq)
+    components.add(object_classification_reclassify_interval)
+    components.add(pipeline_watermark_enabled)
+
+    # Interface layout
+    with gr.Blocks(theme=theme, css=css_code, title=title) as demo:
+
+        """
+        Components events handlers and interactions are defined here.
+        """
+
+        # Handle click on the pipeline image
+        pipeline_image.select(
+            detect_click,
+            None,
+            [inference_accordion],
+        )
+
+        # Handle changes on the input video player
+        input_video_player.change(
+            lambda v: (
+                (
+                    gr.update(interactive=bool(v)),
+                    gr.update(value=None),
+                )  # Disable Run button  if input is empty, clears output
+                if v is None or v == ""
+                else (gr.update(interactive=True), gr.update(value=None))
+            ),
+            inputs=input_video_player,
+            outputs=[run_button, output_video_player],
+            queue=False,
+        )
+
+        # Handle timer ticks
+        timer.tick(
+            lambda: [generate_stream_data(i) for i in range(len(chart_titles))],
+            outputs=plots,
+        )
+
+        # Handle run button clicks
+        run_button.click(
+            # Update the state of the buttons
+            lambda: [
+                gr.update(visible=False),
+                gr.update(visible=False),
+                gr.update(visible=True),
+            ],
+            outputs=[run_button, benchmark_button, stop_button],
+            queue=True,
+        ).then(
+            # Reset the telemetry plots
+            lambda: (
+                globals().update(
+                    stream_dfs=[
+                        pd.DataFrame(columns=["x", "y"])
+                        for _ in range(len(chart_titles))
+                    ]
+                )
+                or [
+                    plots[i].value.update(data=[])
+                    for i in range(len(plots))
+                    if hasattr(plots[i], "value") and plots[i].value is not None
+                ]
+                or plots
+            ),
+            outputs=plots,
+        ).then(
+            # Start the telemetry timer
+            lambda: gr.update(active=True),
+            inputs=None,
+            outputs=timer,
+        ).then(
+            # Execute the pipeline and stream live preview
+            on_run,
+            inputs=components,
+            outputs=[output_live_image, output_video_player, best_config_textbox]
+        ).then(
+            # Stop the telemetry timer
+            lambda: gr.update(active=False),
+            inputs=None,
+            outputs=timer,
+        ).then(
+            # Generate the persistent telemetry data
+            lambda: [generate_stream_data(i) for i in range(len(chart_titles))],
+            inputs=None,
+            outputs=plots,
+        ).then(
+            # Update the visibility of the buttons
+            lambda: [
+                gr.update(visible=True),
+                gr.update(visible=True),
+                gr.update(visible=False),
+            ],
+            outputs=[run_button, benchmark_button, stop_button],
+        )
+
+        # Handle benchmark button clicks
+        benchmark_button.click(
+            # Update the state of the buttons
+            lambda: [
+                gr.update(visible=False),
+                gr.update(visible=False),
+                gr.update(visible=True),
+            ],
+            outputs=[run_button, benchmark_button, stop_button],
+            queue=False,
+        ).then(
+            # Clear output components here
+            lambda: [
+                gr.update(value=""),
+                gr.update(value=None),
+            ],
+            None,
+            [best_config_textbox, output_video_player],
+        ).then(
+            # Reset the telemetry plots
+            lambda: (
+                globals().update(
+                    stream_dfs=[
+                        pd.DataFrame(columns=["x", "y"])
+                        for _ in range(len(chart_titles))
+                    ]
+                )
+                or [
+                    plots[i].value.update(data=[])
+                    for i in range(len(plots))
+                    if hasattr(plots[i], "value") and plots[i].value is not None
+                ]
+                or plots
+            ),
+            outputs=plots,
+        ).then(
+            # Start the telemetry timer
+            lambda: gr.update(active=True),
+            inputs=None,
+            outputs=timer,
+        ).then(
+            # Execute the benchmark
+            on_benchmark,
+            inputs=components,
+            outputs=[best_config_textbox],
+        ).then(
+            # Stop the telemetry timer
+            lambda: gr.update(active=False),
+            inputs=None,
+            outputs=timer,
+        ).then(
+            # Generate the persistent telemetry data
+            lambda: [generate_stream_data(i) for i in range(len(chart_titles))],
+            inputs=None,
+            outputs=plots,
+        ).then(
+            # Reset the state of the buttons
+            lambda: [
+                gr.update(visible=True),
+                gr.update(visible=True),
+                gr.update(visible=False),
+            ],
+            outputs=[run_button, benchmark_button, stop_button],
+        )
+
+        # Handle stop button clicks
+        stop_button.click(
+            # Execute the stop function
+            on_stop,
+        ).then(
+            # Reset the state of the buttons
+            lambda: [
+                gr.update(visible=True),
+                gr.update(visible=True),
+                gr.update(visible=False),
+            ],
+            outputs=[run_button, benchmark_button, stop_button],
+            queue=False,
+        )
+
+        """
+        Components rendering starts here.
+        """
+
+        # Header
+        gr.HTML(
+            "<div class='spark-header'>"
+            "  <div class='spark-header-line'></div>"
+            "  <img src='https://www.intel.com/content/dam/logos/intel-header-logo.svg' class='spark-logo'></img>"
+            "  <div class='spark-title'>Visual Pipeline and Platform Evaluation Tool</div>"
+            "</div>"
+        )
+
+        # Tab Interface
+        with gr.Tabs() as tabs:
+
+            # Home Tab
+            with gr.Tab("Home", id=0):
+
+                gr.Markdown(
+                    """
+                    ## Recommended Pipelines
+
+                    Below is a list of recommended pipelines you can use to evaluate video analytics performance.
+                    Click on "Configure and Run" to get started with customizing and benchmarking a pipeline for your
+                    use case.
+                    """
+                )
+
+                with gr.Row():
+
+                    for pipeline in PipelineLoader.list():
+
+                        pipeline_info = PipelineLoader.config(pipeline)
+
+                        with gr.Column(scale=1, min_width=100):
+
+                            gr.Image(
+                                value=lambda x=pipeline: f"./pipelines/{x}/thumbnail.png",
+                                show_label=False,
+                                show_download_button=False,
+                                show_fullscreen_button=False,
+                                interactive=False,
+                                width=710,
+                            )
+
+                            gr.Markdown(
+                                f"### {pipeline_info['name']}\n"
+                                f"{pipeline_info['definition']}"
+                            )
+
+                            is_enabled = pipeline_info.get("metadata", {}).get(
+                                "enabled", False
+                            )
+
+                            gr.Button(
+                                value=(
+                                    "Configure and Run" if is_enabled else "Coming Soon"
+                                ),
+                                elem_classes="configure-and-run-button",
+                                interactive=is_enabled,
+                            ).click(
+                                lambda x=pipeline: globals().__setitem__(
+                                    "current_pipeline", PipelineLoader.load(x)
+                                ),
+                                None,
+                                None,
+                            ).then(
+                                lambda: (f"### {current_pipeline[1]['name']}\n"
+                                         f"{current_pipeline[1]['definition']}"),
+                                None,
+                                pipeline_information,
+                            ).then(
+                                lambda: current_pipeline[0].diagram(),
+                                None,
+                                pipeline_image,
+                            ).then(
+                                lambda: [
+                                    gr.Dropdown(
+                                        choices=current_pipeline[1]["parameters"]["inference"]["detection_models"],
+                                        value=current_pipeline[1]["parameters"]["inference"]["detection_model_default"],
+                                    ),
+                                    gr.Dropdown(
+                                        choices=current_pipeline[1]["parameters"]["inference"]["classification_models"],
+                                        value=current_pipeline[1]["parameters"]["inference"]["classification_model_default"],
+                                    )
+                                ],
+                                outputs=[
+                                    object_detection_model,
+                                    object_classification_model,
+                                ]
+                            ).then(
+                                # Clear output components here
+                                lambda: [
+                                    gr.update(value=""),
+                                    gr.update(value=None),
+                                ],
+                                None,
+                                [best_config_textbox, output_video_player],
+                            ).then(
+                                # Reset the telemetry plots
+                                lambda: (
+                                    globals().update(
+                                        stream_dfs=[
+                                            pd.DataFrame(columns=["x", "y"])
+                                            for _ in range(len(chart_titles))
+                                        ]
+                                    )
+                                    or [
+                                        plots[i].value.update(data=[])
+                                        for i in range(len(plots))
+                                        if hasattr(plots[i], "value")
+                                        and plots[i].value is not None
+                                    ]
+                                    or plots
+                                ),
+                                outputs=plots,
+                            ).then(
+                                lambda: gr.Tabs(selected=1),
+                                None,
+                                tabs,
+                            )
+
+                gr.Markdown(
+                    """
+                    ## Your System
+
+                    This section provides information about your system's hardware and software configuration.
+                    """
+                )
+
+                devices = device_discovery.list_devices()
+                if devices:
+                    device_table_md = "| Name | Description |\n|------|-------------|\n"
+                    for device in devices:
+                        device_table_md += (
+                            f"| {device.device_name} | {device.full_device_name} |\n"
+                        )
+                else:
+                    device_table_md = "No devices found."
+                gr.Markdown(
+                    value=device_table_md,
+                    elem_id="device_table",
+                )
+
+            # Run Tab
+            with gr.Tab("Run", id=1) as run_tab:
+
+                # Main content
+                with gr.Row():
+
+                    # Left column
+                    with gr.Column(scale=2, min_width=300):
+
+                        # Render the pipeline information
+                        pipeline_information.render()
+
+                        # Render pipeline image
+                        pipeline_image.render()
+
+                        # Render the run button
+                        run_button.render()
+
+                        # Render the benchmark button
+                        benchmark_button.render()
+
+                        # Render the stop button
+                        stop_button.render()
+
+                        # Render the best configuration textbox
+                        best_config_textbox.render()
+
+                        # Metrics plots
+                        with gr.Row():
+
+                            # Render plots
+                            for i in range(len(plots)):
+                                plots[i].render()
+
+                            # Render the timer
+                            timer.render()
+
+                    # Right column
+                    with gr.Column(scale=1, min_width=150):
+
+                        # Video Player Accordion
+                        with gr.Accordion("Video Player", open=True):
+
+                            # Input Video Player
+                            input_video_player.render()
+
+                            # Output Video Player (file)
+                            output_video_player.render()
+
+                            # Output Live Image (for live preview)
+                            output_live_image.render()
+
+                        # Pipeline Parameters Accordion
+                        with gr.Accordion("Pipeline Parameters", open=True):
+
+                            # Inference Channels
+                            inferencing_channels.render()
+
+                            # Recording Channels
+                            @gr.render(triggers=[run_tab.select])
+                            def _():
+                                show_hide_component(
+                                    recording_channels,
+                                    current_pipeline[1]["parameters"]["run"]["recording_channels"],
+                                )
+
+                            # Whether to overlay result with watermarks
+                            pipeline_watermark_enabled.render()
+
+                        # Benchmark Parameters Accordion
+                        with gr.Accordion("Platform Ceiling Analysis Parameters", open=False):
+
+                            # FPS Floor
+                            fps_floor.render()
+
+                            # AI Stream Rate
+                            @gr.render(triggers=[run_tab.select])
+                            def _():
+                                show_hide_component(
+                                    ai_stream_rate,
+                                    current_pipeline[1]["parameters"]["benchmark"]["ai_stream_rate"],
+                                )
+
+                        # Inference Parameters Accordion
+                        with inference_accordion.render():
+
+                            # Object Detection Parameters
+                            object_detection_model.render()
+                            object_detection_device.render()
+                            object_detection_batch_size.render()
+                            object_detection_inference_interval.render()
+                            object_detection_nireq.render()
+
+                            # Object Classification Parameters
+                            object_classification_model.render()
+                            object_classification_device.render()
+                            object_classification_batch_size.render()
+                            object_classification_inference_interval.render()
+                            object_classification_nireq.render()
+                            object_classification_reclassify_interval.render()
+
+        # Footer
+        gr.HTML(
+            "<div class='spark-footer'>"
+            "  <div class='spark-footer-info'>"
+            "    ©2025 Intel Corporation  |  Terms of Use  |  Cookies  |  Privacy"
+            "  </div>"
+            "</div>"
+        )
+
+    gr.close_all()
+    return demo
+
+
+if __name__ == "__main__":
+    # Launch the app
+    demo = create_interface()
+    demo.launch(
+        server_name="0.0.0.0",
+        server_port=7860,
+    )