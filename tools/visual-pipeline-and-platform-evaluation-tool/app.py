import os
import random
import string
import time
import math
import requests
import logging

import gradio as gr
import matplotlib.pyplot as plt
import numpy as np
from matplotlib.patches import Arc

from collect import CollectionReport, MetricsCollectorFactory
from optimize import OptimizationResult, PipelineOptimizer
from pipeline import SmartNVRPipeline, Transportation2Pipeline

from device import DeviceDiscovery
from explore import GstInspector
from benchmark import Benchmark
from utils import prepare_video_and_constants

logging.getLogger("httpx").setLevel(logging.WARNING)

css_code = """

.spark-header {
  margin: 0px;
  padding: 0px;
  background: #0054ae;
  height:60px;
}

.spark-logo {
  margin-left: 20px;
  margin-right: 20px;
  width: 60px;
  height: 60px;
  float: left;
}

.spark-title {
  height: 60px;
  line-height: 60px;
  float: left;
  color:white;
  font-size: 24px;
  font-color: white;
}

.html-container {
  padding: 0;
}

.header {
  margin: 0px;
  padding: 10px;
  background: #0054ae;
  color: white;
  font-size: 24px;
  font-color: white;
}

.spark-footer {
  background: #0054ae;
  height:40px;
  justify-content: center;
  align-items: center;
}

.spark-footer-info {
  margin-left: auto; margin-right: auto;
  height: 40px;
  line-height: 40px;
  color:white;
  font-size: 18px;
  font-color: white;
  text-align: center;
}

footer {display:none !important}

#results_plot {
    height: 330px;
}

#pipeline_image img{
    cursor: pointer !important;
    padding: 40px;
}

"""


theme = gr.themes.Default(
    primary_hue="blue",
    font=[gr.themes.GoogleFont("Montserrat"), "ui-sans-serif", "sans-serif"],
)

# pipeline = Transportation2Pipeline()
pipeline = SmartNVRPipeline()
device_discovery = DeviceDiscovery()
gst_inspector = GstInspector()

# Download File
def download_file(url, local_filename):
    # Send a GET request to the URL
    with requests.get(url, stream=True) as response:
        response.raise_for_status()  # Check if the request was successful
        # Open a local file with write-binary mode
        with open(local_filename, 'wb') as file:
            # Iterate over the response content in chunks
            for chunk in response.iter_content(chunk_size=8192):
                file.write(chunk)  # Write each chunk to the local file

# Generate Gagues
def generate_gauges(results: OptimizationResult, report: CollectionReport):
    def draw_gauge(ax, value, min_value, max_value, title):
        ax.set_xlim(-1.2, 1.2)
        ax.set_ylim(-0.4, 1.2)
        ax.set_xticks([])
        ax.set_yticks([])
        ax.axis("off")

        colors = ["red", "orange", "yellow", "green"]
        colors.reverse()  # Green for high values

        # Dynamically calculate threshold ranges based on min/max
        color_thresholds = np.linspace(min_value, max_value, len(colors) + 1)

        # light grey arc
        full_arc = Arc(
            (0, 0),
            2,
            1.4,
            angle=0,
            theta1=0,
            theta2=180,
            linewidth=25,
            color="lightgray",
        )
        ax.add_patch(full_arc)

        fill_color = colors[-1]  # Default to highest color
        for i in range(1, len(color_thresholds)):
            if value <= color_thresholds[i]:
                fill_color = colors[i - 1]
                break

        fill_arc = Arc(
            (0, 0),
            2,
            1.4,
            angle=0,
            theta1=180
            - ((value - min_value) / (max_value - min_value))
            * 180,  # Left-to-right fill
            theta2=180,
            linewidth=25,
            color=fill_color,
        )
        ax.add_patch(fill_arc)

        ax.text(
            0, 0, f"{value}", ha="center", va="center", fontsize=30, fontweight="bold"
        )

        ax.text(-1.1, -0.15, f"{min_value}", ha="center", va="center", fontsize=15)
        ax.text(1.1, -0.15, f"{max_value}", ha="center", va="center", fontsize=15)

        ax.text(
            0, -0.35, title, ha="center", va="center", fontsize=20, fontweight="bold"
        )

    # Results should be mapped to this format:
    mapped_results = [
        {
            "label": "Throughput [fps]",
            "value": round(results.per_stream_fps, 2) if results and isinstance(results.per_stream_fps, (int, float)) else None,
            "min": 0,
            "max": 500,
        },
        {
            "label": "CPU Frequency [MHz]",
            "value": report.avg_cpu_frequency_mhz,
            "min": 0,
            "max": 4800,
        },
        {
            "label": "CPU Usage [%]",
            "value": report.avg_cpu_usage_percent,
            "min": 0,
            "max": 100,
        },
        {
            "label": "CPU Temperature [K]",
            "value": round(report.avg_cpu_temperature_kelvins, 2),
            "min": 0,
            "max": 500,
        },
        {
            "label": "Memory Usage [%]",
            "value": report.avg_memory_usage_percent,
            "min": 0,
            "max": 100,
        },
        {
            "label": "Package Power [Wh]",
            "value": report.avg_package_power_wh,
            "min": 0,
            "max": 100,
        },
        {
            "label": "System Temperature [K]",
            "value": report.avg_system_temperature_kelvins,
            "min": 0,
            "max": 500,
        },
    ]
    
    mapped_results = [item for item in mapped_results if item["value"] is not None]
    # Create 1 row with 4 subplots
    num_metrics = len(mapped_results)
    num_cols = min(num_metrics, 4)
    num_rows = (num_metrics - 1) // num_cols + 1
    fig, axes = plt.subplots(num_rows, num_cols, figsize=(17, 8))  # Adjust width for better spacing
    axes = axes.flatten()  # Flatten the 2D array of axes for easier iteration

    for ax, metric in zip(axes, mapped_results):
        draw_gauge(ax, metric["value"], metric["min"], metric["max"], metric["label"])

    # Disable the last axis
    for ax in axes[len(mapped_results):]:
        ax.axis("off")

    fig.tight_layout()  # Adjust layout to prevent overlap
    # plt.show()
    return fig
    
def normalize(values):
    max_value = max(values)
    if max_value == 0:
        return [0] * len(values)
    return [(value / max_value) * 100 for value in values]


def generate_gpu_time_series(report: CollectionReport):
    num_metrics = len(report.gpu_engine_utils) + 2
    cols = 2
    rows = math.ceil(num_metrics/cols)
    
    fig_height = max(3 * rows, 8)
    fig, ax = plt.subplots(rows, cols, figsize=(14, fig_height))

    # Flatten the axes array for easier iteration
    ax = ax.flatten()
    
    gpu_power = report.avg_gpu_power_wh if report.avg_gpu_power_wh else []
    gpu_freq = report.avg_gpu_frequency_mhz if report.avg_gpu_frequency_mhz else []
    timestamps = [t / 1000 for t in report.gpu_timestamps] 
    
    i = 0
    if gpu_power:
        ax[i].plot(timestamps, gpu_power, label="GPU Power (W)", color="r")
        ax[i].set_xlabel("Time (s)", labelpad=15)
        ax[i].set_ylabel("Power (W)", labelpad=15)
        ax[i].set_title("GPU Power Usage", fontsize=10)
        ax[i].title.set_position([0.5, 1.15])
        ax[i].legend(fontsize=10, loc="upper right", bbox_to_anchor=(1.02,1))
        ax[i].grid(True)
        ax[i].set_ylim(0, max(gpu_power) * 1.1)
        i += 1
    
    if gpu_freq:
        ax[i].plot(timestamps, gpu_freq, label="GPU Frequency (MHz)", color="b")
        ax[i].set_xlabel("Time (s)", labelpad=12)
        ax[i].set_ylabel("Frequency (MHz)", labelpad=12)
        ax[i].set_title("GPU Frequency", fontsize=10)
        ax[i].title.set_position([0.5, 1.15])
        ax[i].legend(fontsize=10, loc="upper right", bbox_to_anchor=(1.02,1))
        ax[i].grid(True)
        ax[i].set_ylim(0, max(gpu_freq) * 1.1)
        i += 1
    
    for engine, values in report.gpu_engine_utils.items():
        # normalized_values = normalize(values)
        normalized_values = values
        engine_name = engine.replace("gpu_engine_", "GPU_")
        ax[i].plot(timestamps, normalized_values, label=engine_name, color="g")
        ax[i].set_xlabel("Time (s)", labelpad=12)
        ax[i].set_ylabel("Usage (%)", labelpad=12)
        ax[i].set_title(f"{engine_name}", fontsize=10)
        ax[i].title.set_position([0.5, 1.15])
        ax[i].legend(fontsize=10, loc="upper right", bbox_to_anchor=(1.02,1))
        ax[i].grid(True)
        ax[i].set_ylim(0, 100)
        i += 1
        
    # Hide any unused subplots
    for j in range(i, len(ax)):
        fig.delaxes(ax[j])

    fig.tight_layout(pad=3)
    return fig  

# This elements are not used in the current version of the app
# # Function to check if a click is inside any bounding box
# def detect_click(evt: gr.SelectData):
#     x, y = evt.index

#     for x_min, y_min, x_max, y_max, label, description in pipeline.bounding_boxes():
#         if x_min <= x <= x_max and y_min <= y <= y_max:

#             match label:
#                 case "Object Detection":
#                     return gr.update(open=True), gr.update(open=False)
#                 case "Object Classification":
#                     return gr.update(open=False), gr.update(open=True)

#     return gr.update(open=False), gr.update(open=False)


# Function to check if a click is inside any bounding box
def detect_click(evt: gr.SelectData):
    x, y = evt.index

    for x_min, y_min, x_max, y_max, label, description in pipeline.bounding_boxes():
        if x_min <= x <= x_max and y_min <= y <= y_max:

            match label:
                case "Inference":
                    return gr.update(open=True)

    return gr.update(open=False)


# Create the interface
def create_interface():

    # Video Player
    input_video_player = None

    try:
        download_file(
            "https://github.com/intel-iot-devkit/sample-videos/raw/master/person-bicycle-car-detection.mp4",
            "/tmp/person-bicycle-car-detection.mp4"
        )
        input_video_player = gr.Video(
            label="Input Video",
            interactive=True,
            value="/tmp/person-bicycle-car-detection.mp4",
            sources="upload",
        )
    except Exception as e:
        print(f"Error loading video player: {e}")
        print("Falling back to local video player")

        input_video_player = gr.Video(
            label="Input Video",
            interactive=True,
            value="/opt/intel/dlstreamer/gstreamer/src/gst-plugins-bad-1.24.12/tests/files/mse.mp4",
            sources="upload",
        )

    output_video_player = gr.Video(
        label="Output Video", interactive=False, show_download_button=True
    )

    # Input components
    pipeline_image = gr.Image(
        value=pipeline.diagram(),
        label="Pipeline Diagram",
        elem_id="pipeline_image",
        interactive=False,
        show_download_button=False,
        show_fullscreen_button=False,
    )

    # Textbox to display the best configuration (initially hidden)
    best_config_textbox = gr.Textbox(
        label="Best Configuration",
        interactive=False,
        lines=2,
        placeholder="The best configuration will appear here after benchmarking.",
        visible=True,  # Initially hidden
    )

    # Pipeline parameters accordion
    pipeline_parameters_accordion = gr.Accordion("Pipeline Parameters", open=True)

    # Inferencing channels
    inferencing_channels = gr.Slider(
        minimum=0,
        maximum=30,
        value=11,
        step=1,
        label="Number of Recording + Inferencing channels",
        interactive=True,
    )

    # Recording channels
    recording_channels = gr.Slider(
        minimum=0,
        maximum=30,
        value=3,
        step=1,
        label="Number of Recording only channels",
        interactive=True,
    )
    # FPS floor
    fps_floor = gr.Number(
        label="Set FPS Floor",
        value=30.0,  # Default value
        minimum=1.0,
        interactive=True
    )

     # Object detection accordion
    object_detection_accordion = gr.Accordion("Object Detection Parameters", open=True)

    # Object detection model
    object_detection_model = gr.Dropdown(
        label="Object Detection Model",
        choices=[
            "SSDLite MobileNet V2",
            "YOLO v5m",
            "YOLO v5s",
        ],
        value="YOLO v5s",
    )

    # Object detection device
    device_choices = [
        (device.full_device_name, device.device_name)
        for device in device_discovery.list_devices()
    ]
    preferred_device = next(
        ( "GPU" for device_name in device_choices if "GPU" in device_name),
        ( "CPU" ),
    )
    object_detection_device = gr.Dropdown(
        label="Object Detection Device",
        choices=device_choices,
        value=preferred_device,
    )

    # Batch size
    batch_size = gr.Slider(
        minimum=0,
        maximum=1024,
        value=0,
        step=1,
        label="Batch Size",
        interactive=True,
    )

    # Inference interval
    inference_interval = gr.Slider(
        minimum=1,
        maximum=1800,
        value=1,
        step=1,
        label="Inference Interval",
        interactive=True,
    )

    # Number of inference requests (nireq)
    nireq = gr.Slider(
        minimum=0,
        maximum=1024,
        value=0,
        step=1,
        label="Number of Inference Requests (nireq)",
        interactive=True,
    )
    # This elements are not used in the current version of the app
    # # Object classification accordion
    # object_classification_accordion = gr.Accordion(
    #     "Object Classification Parameters", open=False
    # )

    # # Object classification model
    # object_classification_model = gr.Dropdown(
    #     label="Object Classification Model",
    #     choices=[
    #         "ResNet-50 TF",
    #         "EfficientNet B0",
    #         "Vehicle Attributes Recognition Barrier",
    #     ],
    #     value="Vehicle Attributes Recognition Barrier",
    # )

    # # Object classification device
    # object_classification_device = gr.Dropdown(
    #     label="Object Classification Device",
    #     choices=[
    #         "CPU",
    #         "GPU",
    #     ],
    #     value="CPU",
    # )

    # Results
    cpu_metrics_plot = gr.Plot(label="Results", elem_id="cpu_metrics_plot")
    gpu_time_series_plot = gr.Plot(elem_id="gpu_time_series_plot")
   
    # Run button
    run_button = gr.Button("Run")

    # Add a Benchmark button
    benchmark_button = gr.Button("Benchmark")

    # Interface layout
    with gr.Blocks(theme=theme, css=css_code) as demo:

        header = gr.HTML(
            "<div class='spark-header'>"
            "  <img src='https://www.intel.com/content/dam/logos/intel-header-logo.svg' class='spark-logo'></img>"
            "  <div class='spark-title'>Visual Pipeline and Platform Evaluation Tool (ViPPET)</div>"
            "</div>"
        )

        with gr.Row():
            with gr.Column(scale=2, min_width=300):
                pipeline_image.render()

                # Click event handling
                pipeline_image.select(
                    detect_click,
                    None,
                    # [object_detection_accordion, object_classification_accordion],
                    [object_detection_accordion],
                )
                run_button.render()
                benchmark_button.render()
                #results_plot.render()
                best_config_textbox.render()
                cpu_metrics_plot.render()
                
                gpu_time_series_plot.render()

                def on_run(
                    recording_channels,
                    inferencing_channels,
                    object_detection_model,
                    object_detection_device,
                    # This elements are not used in the current version of the app
                    # object_classification_model,
                    # object_classification_device,
                    batch_size,
                    inference_interval,
                    nireq,
                    input_video_player,
                ):

<<<<<<< HEAD
                    video_output_path, constants, param_grid = prepare_video_and_constants(
                            input_video_player, object_detection_model, object_detection_device
                )
=======

                    random_string = "".join(
                        random.choices(string.ascii_lowercase + string.digits, k=6)
                    )
                    video_output_path = input_video_player.replace(
                        ".mp4", f"-output-{random_string}.mp4"
                    )
                    # Delete the video in the output folder before producing a new one
                    # Otherwise, gstreamer will just save a few seconds of the video
                    # and stop.
                    if os.path.exists(video_output_path):
                        os.remove(video_output_path)

                    param_grid = {
                        "object_detection_device": object_detection_device.split(", "),
                        "batch_size": [batch_size],
                        "inference_interval": [inference_interval],
                        "nireq": [nireq],
                        # This elements are not used in the current version of the app
                        # "vehicle_classification_device": object_classification_device.split(
                        #     ", "
                        # ),
                    }

                    constants = {
                        "VIDEO_PATH": input_video_player,
                        "VIDEO_OUTPUT_PATH": video_output_path,
                    }

                    MODELS_PATH = "/home/dlstreamer/vippet/models"

                    match object_detection_model:
                        case "SSDLite MobileNet V2":
                            constants["OBJECT_DETECTION_MODEL_PATH"] = (
                                f"{MODELS_PATH}/pipeline-zoo-models/ssdlite_mobilenet_v2_INT8/FP16-INT8/ssdlite_mobilenet_v2.xml"
                            )
                            constants["OBJECT_DETECTION_MODEL_PROC"] = (
                                f"{MODELS_PATH}/pipeline-zoo-models/ssdlite_mobilenet_v2_INT8/ssdlite_mobilenet_v2.json"
                            )
                        case "YOLO v5m":
                            constants["OBJECT_DETECTION_MODEL_PATH"] = (
                                f"{MODELS_PATH}/pipeline-zoo-models/yolov5m-416_INT8/FP16-INT8/yolov5m-416_INT8.xml"
                            )
                            constants["OBJECT_DETECTION_MODEL_PROC"] = (
                                f"{MODELS_PATH}/pipeline-zoo-models/yolov5m-416_INT8/yolo-v5.json"
                            )
                        case "YOLO v5s":
                            constants["OBJECT_DETECTION_MODEL_PATH"] = (
                                f"{MODELS_PATH}/pipeline-zoo-models/yolov5s-416_INT8/FP16-INT8/yolov5s.xml"
                            )
                            constants["OBJECT_DETECTION_MODEL_PROC"] = (
                                f"{MODELS_PATH}/pipeline-zoo-models/yolov5s-416_INT8/yolo-v5.json"
                            )
                        case _:
                            raise ValueError("Unrecognized Object Detection Model")
>>>>>>> 2e62cd54

                    # This elements are not used in the current version of the app
                    # match object_classification_model:
                    #     case "ResNet-50 TF":
                    #         constants["VEHICLE_CLASSIFICATION_MODEL_PATH"] = (
                    #             f"{MODELS_PATH}/pipeline-zoo-models/resnet-50-tf_INT8/resnet-50-tf_i8.xml"
                    #         )
                    #         constants["VEHICLE_CLASSIFICATION_MODEL_PROC"] = (
                    #             f"{MODELS_PATH}/pipeline-zoo-models/resnet-50-tf_INT8/resnet-50-tf_i8.json"
                    #         )
                    #     case "EfficientNet B0":
                    #         constants["VEHICLE_CLASSIFICATION_MODEL_PATH"] = (
                    #             f"{MODELS_PATH}/pipeline-zoo-models/efficientnet-b0_INT8/FP16-INT8/efficientnet-b0.xml"
                    #         )
                    #         constants["VEHICLE_CLASSIFICATION_MODEL_PROC"] = (
                    #             f"{MODELS_PATH}/pipeline-zoo-models/efficientnet-b0_INT8/efficientnet-b0.json"
                    #         )
                    #     case _:
                    #         raise ValueError("Unrecognized Object Classification Model")

                    # Validate channels
                    if recording_channels + inferencing_channels == 0:
                        raise gr.Error("Please select at least one channel for recording or inferencing.", duration=10)
                    
                    system = os.uname()
                    collector = MetricsCollectorFactory.get_collector(
                        sysname=system.sysname, release=system.release
                    )
                    optimizer = PipelineOptimizer(
                        pipeline=pipeline,
                        constants=constants,
                        param_grid=param_grid,
                        channels=(recording_channels, inferencing_channels),
			            elements=gst_inspector.get_elements(),
                    )
                    collector.collect()
                    time.sleep(3)
                    optimizer.optimize()
                    time.sleep(3)
                    collector.stop()
                    time.sleep(3)
                    best_result = optimizer.evaluate()
                    report = collector.report()
                    cpu_plot = generate_gauges(best_result, report)
                    gpu_plot = generate_gpu_time_series(report)
                    return [video_output_path, cpu_plot, gpu_plot]

                def on_benchmark(
                        fps_floor,
                        object_detection_model,
                        object_detection_device,
                        input_video_player,
                ):
                    
                    _, constants, param_grid = prepare_video_and_constants(
                            input_video_player, object_detection_model, object_detection_device
                )

                    # Initialize the benchmark class
                    bm = Benchmark(
                        video_path=input_video_player,
                        pipeline_cls=pipeline,
                        fps_floor=fps_floor,
                        parameters=param_grid,
                        constants=constants,
                        elements=gst_inspector.get_elements(),
                    )

                    # Run the benchmark
                    s, non_ai, ai, fps = bm.run()

                    # Return results
                    return f"Best Config: {s} streams ({ai} AI, {non_ai} non-AI -> {fps:.2f} FPS)"
                    

                input_video_player.change(
                    lambda v: (
                        (
                            gr.update(interactive=bool(v)),
                            gr.update(value=None),
                        )  # Disable Run button  if input is empty, clears output
                        if v is None or v == ""
                        else (gr.update(interactive=True), gr.update(value=None))
                    ),
                    inputs=input_video_player,
                    outputs=[run_button, output_video_player],
                    queue=False,
                )

                run_button.click(
                    fn=lambda video: gr.update(interactive=False),
                    inputs=input_video_player,
                    outputs=[run_button],
                    queue=True,
                ).then(
                    on_run,
                    inputs=[
                        recording_channels,
                        inferencing_channels,
                        object_detection_model,
                        object_detection_device,
                        # This elements are not used in the current version of the app
                        # object_classification_model,
                        # object_classification_device,
                        batch_size,
                        inference_interval,
                        nireq,
                        input_video_player,
                    ],
                    outputs=[output_video_player, cpu_metrics_plot, gpu_time_series_plot],
                ).then(
                    fn=lambda: gr.update(
                        interactive=True
                    ),  # Re-enable Run button
                    outputs=[run_button],
                )


                benchmark_button.click(
                on_benchmark,
                inputs=[
                    fps_floor,
                    object_detection_model,
                    object_detection_device,
                    input_video_player,
                    ],
                    outputs=[best_config_textbox],
                )

            with gr.Column(scale=1, min_width=150):
                with gr.Accordion("Video Player", open=True):
                    input_video_player.render()
                    output_video_player.render()

                with pipeline_parameters_accordion.render():
                    inferencing_channels.render()
                    recording_channels.render()
                    fps_floor.render()

                with object_detection_accordion.render():
                    object_detection_model.render()
                    object_detection_device.render()
                    batch_size.render()
                    inference_interval.render()
                    nireq.render()

                # This elements are not used in the current version of the app
                # with object_classification_accordion.render():
                #     object_classification_model.render()
                #     object_classification_device.render()

        footer = gr.HTML(
            "<div class='spark-footer'>"
            "  <div class='spark-footer-info'>"
            "    ©2025 Intel Corporation  |  Terms of Use  |  Cookies  |  Privacy"
            "  </div>"
            "</div>"
        )

    gr.close_all()
    return demo


# Launch the app
demo = create_interface()
demo.launch(
    server_name="0.0.0.0",
    server_port=7860,
)<|MERGE_RESOLUTION|>--- conflicted
+++ resolved
@@ -1,785 +1,732 @@
-import os
-import random
-import string
-import time
-import math
-import requests
-import logging
-
-import gradio as gr
-import matplotlib.pyplot as plt
-import numpy as np
-from matplotlib.patches import Arc
-
-from collect import CollectionReport, MetricsCollectorFactory
-from optimize import OptimizationResult, PipelineOptimizer
-from pipeline import SmartNVRPipeline, Transportation2Pipeline
-
-from device import DeviceDiscovery
-from explore import GstInspector
-from benchmark import Benchmark
-from utils import prepare_video_and_constants
-
-logging.getLogger("httpx").setLevel(logging.WARNING)
-
-css_code = """
-
-.spark-header {
-  margin: 0px;
-  padding: 0px;
-  background: #0054ae;
-  height:60px;
-}
-
-.spark-logo {
-  margin-left: 20px;
-  margin-right: 20px;
-  width: 60px;
-  height: 60px;
-  float: left;
-}
-
-.spark-title {
-  height: 60px;
-  line-height: 60px;
-  float: left;
-  color:white;
-  font-size: 24px;
-  font-color: white;
-}
-
-.html-container {
-  padding: 0;
-}
-
-.header {
-  margin: 0px;
-  padding: 10px;
-  background: #0054ae;
-  color: white;
-  font-size: 24px;
-  font-color: white;
-}
-
-.spark-footer {
-  background: #0054ae;
-  height:40px;
-  justify-content: center;
-  align-items: center;
-}
-
-.spark-footer-info {
-  margin-left: auto; margin-right: auto;
-  height: 40px;
-  line-height: 40px;
-  color:white;
-  font-size: 18px;
-  font-color: white;
-  text-align: center;
-}
-
-footer {display:none !important}
-
-#results_plot {
-    height: 330px;
-}
-
-#pipeline_image img{
-    cursor: pointer !important;
-    padding: 40px;
-}
-
-"""
-
-
-theme = gr.themes.Default(
-    primary_hue="blue",
-    font=[gr.themes.GoogleFont("Montserrat"), "ui-sans-serif", "sans-serif"],
-)
-
-# pipeline = Transportation2Pipeline()
-pipeline = SmartNVRPipeline()
-device_discovery = DeviceDiscovery()
-gst_inspector = GstInspector()
-
-# Download File
-def download_file(url, local_filename):
-    # Send a GET request to the URL
-    with requests.get(url, stream=True) as response:
-        response.raise_for_status()  # Check if the request was successful
-        # Open a local file with write-binary mode
-        with open(local_filename, 'wb') as file:
-            # Iterate over the response content in chunks
-            for chunk in response.iter_content(chunk_size=8192):
-                file.write(chunk)  # Write each chunk to the local file
-
-# Generate Gagues
-def generate_gauges(results: OptimizationResult, report: CollectionReport):
-    def draw_gauge(ax, value, min_value, max_value, title):
-        ax.set_xlim(-1.2, 1.2)
-        ax.set_ylim(-0.4, 1.2)
-        ax.set_xticks([])
-        ax.set_yticks([])
-        ax.axis("off")
-
-        colors = ["red", "orange", "yellow", "green"]
-        colors.reverse()  # Green for high values
-
-        # Dynamically calculate threshold ranges based on min/max
-        color_thresholds = np.linspace(min_value, max_value, len(colors) + 1)
-
-        # light grey arc
-        full_arc = Arc(
-            (0, 0),
-            2,
-            1.4,
-            angle=0,
-            theta1=0,
-            theta2=180,
-            linewidth=25,
-            color="lightgray",
-        )
-        ax.add_patch(full_arc)
-
-        fill_color = colors[-1]  # Default to highest color
-        for i in range(1, len(color_thresholds)):
-            if value <= color_thresholds[i]:
-                fill_color = colors[i - 1]
-                break
-
-        fill_arc = Arc(
-            (0, 0),
-            2,
-            1.4,
-            angle=0,
-            theta1=180
-            - ((value - min_value) / (max_value - min_value))
-            * 180,  # Left-to-right fill
-            theta2=180,
-            linewidth=25,
-            color=fill_color,
-        )
-        ax.add_patch(fill_arc)
-
-        ax.text(
-            0, 0, f"{value}", ha="center", va="center", fontsize=30, fontweight="bold"
-        )
-
-        ax.text(-1.1, -0.15, f"{min_value}", ha="center", va="center", fontsize=15)
-        ax.text(1.1, -0.15, f"{max_value}", ha="center", va="center", fontsize=15)
-
-        ax.text(
-            0, -0.35, title, ha="center", va="center", fontsize=20, fontweight="bold"
-        )
-
-    # Results should be mapped to this format:
-    mapped_results = [
-        {
-            "label": "Throughput [fps]",
-            "value": round(results.per_stream_fps, 2) if results and isinstance(results.per_stream_fps, (int, float)) else None,
-            "min": 0,
-            "max": 500,
-        },
-        {
-            "label": "CPU Frequency [MHz]",
-            "value": report.avg_cpu_frequency_mhz,
-            "min": 0,
-            "max": 4800,
-        },
-        {
-            "label": "CPU Usage [%]",
-            "value": report.avg_cpu_usage_percent,
-            "min": 0,
-            "max": 100,
-        },
-        {
-            "label": "CPU Temperature [K]",
-            "value": round(report.avg_cpu_temperature_kelvins, 2),
-            "min": 0,
-            "max": 500,
-        },
-        {
-            "label": "Memory Usage [%]",
-            "value": report.avg_memory_usage_percent,
-            "min": 0,
-            "max": 100,
-        },
-        {
-            "label": "Package Power [Wh]",
-            "value": report.avg_package_power_wh,
-            "min": 0,
-            "max": 100,
-        },
-        {
-            "label": "System Temperature [K]",
-            "value": report.avg_system_temperature_kelvins,
-            "min": 0,
-            "max": 500,
-        },
-    ]
-    
-    mapped_results = [item for item in mapped_results if item["value"] is not None]
-    # Create 1 row with 4 subplots
-    num_metrics = len(mapped_results)
-    num_cols = min(num_metrics, 4)
-    num_rows = (num_metrics - 1) // num_cols + 1
-    fig, axes = plt.subplots(num_rows, num_cols, figsize=(17, 8))  # Adjust width for better spacing
-    axes = axes.flatten()  # Flatten the 2D array of axes for easier iteration
-
-    for ax, metric in zip(axes, mapped_results):
-        draw_gauge(ax, metric["value"], metric["min"], metric["max"], metric["label"])
-
-    # Disable the last axis
-    for ax in axes[len(mapped_results):]:
-        ax.axis("off")
-
-    fig.tight_layout()  # Adjust layout to prevent overlap
-    # plt.show()
-    return fig
-    
-def normalize(values):
-    max_value = max(values)
-    if max_value == 0:
-        return [0] * len(values)
-    return [(value / max_value) * 100 for value in values]
-
-
-def generate_gpu_time_series(report: CollectionReport):
-    num_metrics = len(report.gpu_engine_utils) + 2
-    cols = 2
-    rows = math.ceil(num_metrics/cols)
-    
-    fig_height = max(3 * rows, 8)
-    fig, ax = plt.subplots(rows, cols, figsize=(14, fig_height))
-
-    # Flatten the axes array for easier iteration
-    ax = ax.flatten()
-    
-    gpu_power = report.avg_gpu_power_wh if report.avg_gpu_power_wh else []
-    gpu_freq = report.avg_gpu_frequency_mhz if report.avg_gpu_frequency_mhz else []
-    timestamps = [t / 1000 for t in report.gpu_timestamps] 
-    
-    i = 0
-    if gpu_power:
-        ax[i].plot(timestamps, gpu_power, label="GPU Power (W)", color="r")
-        ax[i].set_xlabel("Time (s)", labelpad=15)
-        ax[i].set_ylabel("Power (W)", labelpad=15)
-        ax[i].set_title("GPU Power Usage", fontsize=10)
-        ax[i].title.set_position([0.5, 1.15])
-        ax[i].legend(fontsize=10, loc="upper right", bbox_to_anchor=(1.02,1))
-        ax[i].grid(True)
-        ax[i].set_ylim(0, max(gpu_power) * 1.1)
-        i += 1
-    
-    if gpu_freq:
-        ax[i].plot(timestamps, gpu_freq, label="GPU Frequency (MHz)", color="b")
-        ax[i].set_xlabel("Time (s)", labelpad=12)
-        ax[i].set_ylabel("Frequency (MHz)", labelpad=12)
-        ax[i].set_title("GPU Frequency", fontsize=10)
-        ax[i].title.set_position([0.5, 1.15])
-        ax[i].legend(fontsize=10, loc="upper right", bbox_to_anchor=(1.02,1))
-        ax[i].grid(True)
-        ax[i].set_ylim(0, max(gpu_freq) * 1.1)
-        i += 1
-    
-    for engine, values in report.gpu_engine_utils.items():
-        # normalized_values = normalize(values)
-        normalized_values = values
-        engine_name = engine.replace("gpu_engine_", "GPU_")
-        ax[i].plot(timestamps, normalized_values, label=engine_name, color="g")
-        ax[i].set_xlabel("Time (s)", labelpad=12)
-        ax[i].set_ylabel("Usage (%)", labelpad=12)
-        ax[i].set_title(f"{engine_name}", fontsize=10)
-        ax[i].title.set_position([0.5, 1.15])
-        ax[i].legend(fontsize=10, loc="upper right", bbox_to_anchor=(1.02,1))
-        ax[i].grid(True)
-        ax[i].set_ylim(0, 100)
-        i += 1
-        
-    # Hide any unused subplots
-    for j in range(i, len(ax)):
-        fig.delaxes(ax[j])
-
-    fig.tight_layout(pad=3)
-    return fig  
-
-# This elements are not used in the current version of the app
-# # Function to check if a click is inside any bounding box
-# def detect_click(evt: gr.SelectData):
-#     x, y = evt.index
-
-#     for x_min, y_min, x_max, y_max, label, description in pipeline.bounding_boxes():
-#         if x_min <= x <= x_max and y_min <= y <= y_max:
-
-#             match label:
-#                 case "Object Detection":
-#                     return gr.update(open=True), gr.update(open=False)
-#                 case "Object Classification":
-#                     return gr.update(open=False), gr.update(open=True)
-
-#     return gr.update(open=False), gr.update(open=False)
-
-
-# Function to check if a click is inside any bounding box
-def detect_click(evt: gr.SelectData):
-    x, y = evt.index
-
-    for x_min, y_min, x_max, y_max, label, description in pipeline.bounding_boxes():
-        if x_min <= x <= x_max and y_min <= y <= y_max:
-
-            match label:
-                case "Inference":
-                    return gr.update(open=True)
-
-    return gr.update(open=False)
-
-
-# Create the interface
-def create_interface():
-
-    # Video Player
-    input_video_player = None
-
-    try:
-        download_file(
-            "https://github.com/intel-iot-devkit/sample-videos/raw/master/person-bicycle-car-detection.mp4",
-            "/tmp/person-bicycle-car-detection.mp4"
-        )
-        input_video_player = gr.Video(
-            label="Input Video",
-            interactive=True,
-            value="/tmp/person-bicycle-car-detection.mp4",
-            sources="upload",
-        )
-    except Exception as e:
-        print(f"Error loading video player: {e}")
-        print("Falling back to local video player")
-
-        input_video_player = gr.Video(
-            label="Input Video",
-            interactive=True,
-            value="/opt/intel/dlstreamer/gstreamer/src/gst-plugins-bad-1.24.12/tests/files/mse.mp4",
-            sources="upload",
-        )
-
-    output_video_player = gr.Video(
-        label="Output Video", interactive=False, show_download_button=True
-    )
-
-    # Input components
-    pipeline_image = gr.Image(
-        value=pipeline.diagram(),
-        label="Pipeline Diagram",
-        elem_id="pipeline_image",
-        interactive=False,
-        show_download_button=False,
-        show_fullscreen_button=False,
-    )
-
-    # Textbox to display the best configuration (initially hidden)
-    best_config_textbox = gr.Textbox(
-        label="Best Configuration",
-        interactive=False,
-        lines=2,
-        placeholder="The best configuration will appear here after benchmarking.",
-        visible=True,  # Initially hidden
-    )
-
-    # Pipeline parameters accordion
-    pipeline_parameters_accordion = gr.Accordion("Pipeline Parameters", open=True)
-
-    # Inferencing channels
-    inferencing_channels = gr.Slider(
-        minimum=0,
-        maximum=30,
-        value=11,
-        step=1,
-        label="Number of Recording + Inferencing channels",
-        interactive=True,
-    )
-
-    # Recording channels
-    recording_channels = gr.Slider(
-        minimum=0,
-        maximum=30,
-        value=3,
-        step=1,
-        label="Number of Recording only channels",
-        interactive=True,
-    )
-    # FPS floor
-    fps_floor = gr.Number(
-        label="Set FPS Floor",
-        value=30.0,  # Default value
-        minimum=1.0,
-        interactive=True
-    )
-
-     # Object detection accordion
-    object_detection_accordion = gr.Accordion("Object Detection Parameters", open=True)
-
-    # Object detection model
-    object_detection_model = gr.Dropdown(
-        label="Object Detection Model",
-        choices=[
-            "SSDLite MobileNet V2",
-            "YOLO v5m",
-            "YOLO v5s",
-        ],
-        value="YOLO v5s",
-    )
-
-    # Object detection device
-    device_choices = [
-        (device.full_device_name, device.device_name)
-        for device in device_discovery.list_devices()
-    ]
-    preferred_device = next(
-        ( "GPU" for device_name in device_choices if "GPU" in device_name),
-        ( "CPU" ),
-    )
-    object_detection_device = gr.Dropdown(
-        label="Object Detection Device",
-        choices=device_choices,
-        value=preferred_device,
-    )
-
-    # Batch size
-    batch_size = gr.Slider(
-        minimum=0,
-        maximum=1024,
-        value=0,
-        step=1,
-        label="Batch Size",
-        interactive=True,
-    )
-
-    # Inference interval
-    inference_interval = gr.Slider(
-        minimum=1,
-        maximum=1800,
-        value=1,
-        step=1,
-        label="Inference Interval",
-        interactive=True,
-    )
-
-    # Number of inference requests (nireq)
-    nireq = gr.Slider(
-        minimum=0,
-        maximum=1024,
-        value=0,
-        step=1,
-        label="Number of Inference Requests (nireq)",
-        interactive=True,
-    )
-    # This elements are not used in the current version of the app
-    # # Object classification accordion
-    # object_classification_accordion = gr.Accordion(
-    #     "Object Classification Parameters", open=False
-    # )
-
-    # # Object classification model
-    # object_classification_model = gr.Dropdown(
-    #     label="Object Classification Model",
-    #     choices=[
-    #         "ResNet-50 TF",
-    #         "EfficientNet B0",
-    #         "Vehicle Attributes Recognition Barrier",
-    #     ],
-    #     value="Vehicle Attributes Recognition Barrier",
-    # )
-
-    # # Object classification device
-    # object_classification_device = gr.Dropdown(
-    #     label="Object Classification Device",
-    #     choices=[
-    #         "CPU",
-    #         "GPU",
-    #     ],
-    #     value="CPU",
-    # )
-
-    # Results
-    cpu_metrics_plot = gr.Plot(label="Results", elem_id="cpu_metrics_plot")
-    gpu_time_series_plot = gr.Plot(elem_id="gpu_time_series_plot")
-   
-    # Run button
-    run_button = gr.Button("Run")
-
-    # Add a Benchmark button
-    benchmark_button = gr.Button("Benchmark")
-
-    # Interface layout
-    with gr.Blocks(theme=theme, css=css_code) as demo:
-
-        header = gr.HTML(
-            "<div class='spark-header'>"
-            "  <img src='https://www.intel.com/content/dam/logos/intel-header-logo.svg' class='spark-logo'></img>"
-            "  <div class='spark-title'>Visual Pipeline and Platform Evaluation Tool (ViPPET)</div>"
-            "</div>"
-        )
-
-        with gr.Row():
-            with gr.Column(scale=2, min_width=300):
-                pipeline_image.render()
-
-                # Click event handling
-                pipeline_image.select(
-                    detect_click,
-                    None,
-                    # [object_detection_accordion, object_classification_accordion],
-                    [object_detection_accordion],
-                )
-                run_button.render()
-                benchmark_button.render()
-                #results_plot.render()
-                best_config_textbox.render()
-                cpu_metrics_plot.render()
-                
-                gpu_time_series_plot.render()
-
-                def on_run(
-                    recording_channels,
-                    inferencing_channels,
-                    object_detection_model,
-                    object_detection_device,
-                    # This elements are not used in the current version of the app
-                    # object_classification_model,
-                    # object_classification_device,
-                    batch_size,
-                    inference_interval,
-                    nireq,
-                    input_video_player,
-                ):
-
-<<<<<<< HEAD
-                    video_output_path, constants, param_grid = prepare_video_and_constants(
-                            input_video_player, object_detection_model, object_detection_device
-                )
-=======
-
-                    random_string = "".join(
-                        random.choices(string.ascii_lowercase + string.digits, k=6)
-                    )
-                    video_output_path = input_video_player.replace(
-                        ".mp4", f"-output-{random_string}.mp4"
-                    )
-                    # Delete the video in the output folder before producing a new one
-                    # Otherwise, gstreamer will just save a few seconds of the video
-                    # and stop.
-                    if os.path.exists(video_output_path):
-                        os.remove(video_output_path)
-
-                    param_grid = {
-                        "object_detection_device": object_detection_device.split(", "),
-                        "batch_size": [batch_size],
-                        "inference_interval": [inference_interval],
-                        "nireq": [nireq],
-                        # This elements are not used in the current version of the app
-                        # "vehicle_classification_device": object_classification_device.split(
-                        #     ", "
-                        # ),
-                    }
-
-                    constants = {
-                        "VIDEO_PATH": input_video_player,
-                        "VIDEO_OUTPUT_PATH": video_output_path,
-                    }
-
-                    MODELS_PATH = "/home/dlstreamer/vippet/models"
-
-                    match object_detection_model:
-                        case "SSDLite MobileNet V2":
-                            constants["OBJECT_DETECTION_MODEL_PATH"] = (
-                                f"{MODELS_PATH}/pipeline-zoo-models/ssdlite_mobilenet_v2_INT8/FP16-INT8/ssdlite_mobilenet_v2.xml"
-                            )
-                            constants["OBJECT_DETECTION_MODEL_PROC"] = (
-                                f"{MODELS_PATH}/pipeline-zoo-models/ssdlite_mobilenet_v2_INT8/ssdlite_mobilenet_v2.json"
-                            )
-                        case "YOLO v5m":
-                            constants["OBJECT_DETECTION_MODEL_PATH"] = (
-                                f"{MODELS_PATH}/pipeline-zoo-models/yolov5m-416_INT8/FP16-INT8/yolov5m-416_INT8.xml"
-                            )
-                            constants["OBJECT_DETECTION_MODEL_PROC"] = (
-                                f"{MODELS_PATH}/pipeline-zoo-models/yolov5m-416_INT8/yolo-v5.json"
-                            )
-                        case "YOLO v5s":
-                            constants["OBJECT_DETECTION_MODEL_PATH"] = (
-                                f"{MODELS_PATH}/pipeline-zoo-models/yolov5s-416_INT8/FP16-INT8/yolov5s.xml"
-                            )
-                            constants["OBJECT_DETECTION_MODEL_PROC"] = (
-                                f"{MODELS_PATH}/pipeline-zoo-models/yolov5s-416_INT8/yolo-v5.json"
-                            )
-                        case _:
-                            raise ValueError("Unrecognized Object Detection Model")
->>>>>>> 2e62cd54
-
-                    # This elements are not used in the current version of the app
-                    # match object_classification_model:
-                    #     case "ResNet-50 TF":
-                    #         constants["VEHICLE_CLASSIFICATION_MODEL_PATH"] = (
-                    #             f"{MODELS_PATH}/pipeline-zoo-models/resnet-50-tf_INT8/resnet-50-tf_i8.xml"
-                    #         )
-                    #         constants["VEHICLE_CLASSIFICATION_MODEL_PROC"] = (
-                    #             f"{MODELS_PATH}/pipeline-zoo-models/resnet-50-tf_INT8/resnet-50-tf_i8.json"
-                    #         )
-                    #     case "EfficientNet B0":
-                    #         constants["VEHICLE_CLASSIFICATION_MODEL_PATH"] = (
-                    #             f"{MODELS_PATH}/pipeline-zoo-models/efficientnet-b0_INT8/FP16-INT8/efficientnet-b0.xml"
-                    #         )
-                    #         constants["VEHICLE_CLASSIFICATION_MODEL_PROC"] = (
-                    #             f"{MODELS_PATH}/pipeline-zoo-models/efficientnet-b0_INT8/efficientnet-b0.json"
-                    #         )
-                    #     case _:
-                    #         raise ValueError("Unrecognized Object Classification Model")
-
-                    # Validate channels
-                    if recording_channels + inferencing_channels == 0:
-                        raise gr.Error("Please select at least one channel for recording or inferencing.", duration=10)
-                    
-                    system = os.uname()
-                    collector = MetricsCollectorFactory.get_collector(
-                        sysname=system.sysname, release=system.release
-                    )
-                    optimizer = PipelineOptimizer(
-                        pipeline=pipeline,
-                        constants=constants,
-                        param_grid=param_grid,
-                        channels=(recording_channels, inferencing_channels),
-			            elements=gst_inspector.get_elements(),
-                    )
-                    collector.collect()
-                    time.sleep(3)
-                    optimizer.optimize()
-                    time.sleep(3)
-                    collector.stop()
-                    time.sleep(3)
-                    best_result = optimizer.evaluate()
-                    report = collector.report()
-                    cpu_plot = generate_gauges(best_result, report)
-                    gpu_plot = generate_gpu_time_series(report)
-                    return [video_output_path, cpu_plot, gpu_plot]
-
-                def on_benchmark(
-                        fps_floor,
-                        object_detection_model,
-                        object_detection_device,
-                        input_video_player,
-                ):
-                    
-                    _, constants, param_grid = prepare_video_and_constants(
-                            input_video_player, object_detection_model, object_detection_device
-                )
-
-                    # Initialize the benchmark class
-                    bm = Benchmark(
-                        video_path=input_video_player,
-                        pipeline_cls=pipeline,
-                        fps_floor=fps_floor,
-                        parameters=param_grid,
-                        constants=constants,
-                        elements=gst_inspector.get_elements(),
-                    )
-
-                    # Run the benchmark
-                    s, non_ai, ai, fps = bm.run()
-
-                    # Return results
-                    return f"Best Config: {s} streams ({ai} AI, {non_ai} non-AI -> {fps:.2f} FPS)"
-                    
-
-                input_video_player.change(
-                    lambda v: (
-                        (
-                            gr.update(interactive=bool(v)),
-                            gr.update(value=None),
-                        )  # Disable Run button  if input is empty, clears output
-                        if v is None or v == ""
-                        else (gr.update(interactive=True), gr.update(value=None))
-                    ),
-                    inputs=input_video_player,
-                    outputs=[run_button, output_video_player],
-                    queue=False,
-                )
-
-                run_button.click(
-                    fn=lambda video: gr.update(interactive=False),
-                    inputs=input_video_player,
-                    outputs=[run_button],
-                    queue=True,
-                ).then(
-                    on_run,
-                    inputs=[
-                        recording_channels,
-                        inferencing_channels,
-                        object_detection_model,
-                        object_detection_device,
-                        # This elements are not used in the current version of the app
-                        # object_classification_model,
-                        # object_classification_device,
-                        batch_size,
-                        inference_interval,
-                        nireq,
-                        input_video_player,
-                    ],
-                    outputs=[output_video_player, cpu_metrics_plot, gpu_time_series_plot],
-                ).then(
-                    fn=lambda: gr.update(
-                        interactive=True
-                    ),  # Re-enable Run button
-                    outputs=[run_button],
-                )
-
-
-                benchmark_button.click(
-                on_benchmark,
-                inputs=[
-                    fps_floor,
-                    object_detection_model,
-                    object_detection_device,
-                    input_video_player,
-                    ],
-                    outputs=[best_config_textbox],
-                )
-
-            with gr.Column(scale=1, min_width=150):
-                with gr.Accordion("Video Player", open=True):
-                    input_video_player.render()
-                    output_video_player.render()
-
-                with pipeline_parameters_accordion.render():
-                    inferencing_channels.render()
-                    recording_channels.render()
-                    fps_floor.render()
-
-                with object_detection_accordion.render():
-                    object_detection_model.render()
-                    object_detection_device.render()
-                    batch_size.render()
-                    inference_interval.render()
-                    nireq.render()
-
-                # This elements are not used in the current version of the app
-                # with object_classification_accordion.render():
-                #     object_classification_model.render()
-                #     object_classification_device.render()
-
-        footer = gr.HTML(
-            "<div class='spark-footer'>"
-            "  <div class='spark-footer-info'>"
-            "    ©2025 Intel Corporation  |  Terms of Use  |  Cookies  |  Privacy"
-            "  </div>"
-            "</div>"
-        )
-
-    gr.close_all()
-    return demo
-
-
-# Launch the app
-demo = create_interface()
-demo.launch(
-    server_name="0.0.0.0",
-    server_port=7860,
+import os
+import random
+import string
+import time
+import math
+import requests
+import logging
+
+import gradio as gr
+import matplotlib.pyplot as plt
+import numpy as np
+from matplotlib.patches import Arc
+
+from collect import CollectionReport, MetricsCollectorFactory
+from optimize import OptimizationResult, PipelineOptimizer
+from pipeline import SmartNVRPipeline, Transportation2Pipeline
+
+from device import DeviceDiscovery
+from explore import GstInspector
+from benchmark import Benchmark
+from utils import prepare_video_and_constants
+
+logging.getLogger("httpx").setLevel(logging.WARNING)
+
+css_code = """
+
+.spark-header {
+  margin: 0px;
+  padding: 0px;
+  background: #0054ae;
+  height:60px;
+}
+
+.spark-logo {
+  margin-left: 20px;
+  margin-right: 20px;
+  width: 60px;
+  height: 60px;
+  float: left;
+}
+
+.spark-title {
+  height: 60px;
+  line-height: 60px;
+  float: left;
+  color:white;
+  font-size: 24px;
+  font-color: white;
+}
+
+.html-container {
+  padding: 0;
+}
+
+.header {
+  margin: 0px;
+  padding: 10px;
+  background: #0054ae;
+  color: white;
+  font-size: 24px;
+  font-color: white;
+}
+
+.spark-footer {
+  background: #0054ae;
+  height:40px;
+  justify-content: center;
+  align-items: center;
+}
+
+.spark-footer-info {
+  margin-left: auto; margin-right: auto;
+  height: 40px;
+  line-height: 40px;
+  color:white;
+  font-size: 18px;
+  font-color: white;
+  text-align: center;
+}
+
+footer {display:none !important}
+
+#results_plot {
+    height: 330px;
+}
+
+#pipeline_image img{
+    cursor: pointer !important;
+    padding: 40px;
+}
+
+"""
+
+
+theme = gr.themes.Default(
+    primary_hue="blue",
+    font=[gr.themes.GoogleFont("Montserrat"), "ui-sans-serif", "sans-serif"],
+)
+
+# pipeline = Transportation2Pipeline()
+pipeline = SmartNVRPipeline()
+device_discovery = DeviceDiscovery()
+gst_inspector = GstInspector()
+
+# Download File
+def download_file(url, local_filename):
+    # Send a GET request to the URL
+    with requests.get(url, stream=True) as response:
+        response.raise_for_status()  # Check if the request was successful
+        # Open a local file with write-binary mode
+        with open(local_filename, 'wb') as file:
+            # Iterate over the response content in chunks
+            for chunk in response.iter_content(chunk_size=8192):
+                file.write(chunk)  # Write each chunk to the local file
+
+# Generate Gagues
+def generate_gauges(results: OptimizationResult, report: CollectionReport):
+    def draw_gauge(ax, value, min_value, max_value, title):
+        ax.set_xlim(-1.2, 1.2)
+        ax.set_ylim(-0.4, 1.2)
+        ax.set_xticks([])
+        ax.set_yticks([])
+        ax.axis("off")
+
+        colors = ["red", "orange", "yellow", "green"]
+        colors.reverse()  # Green for high values
+
+        # Dynamically calculate threshold ranges based on min/max
+        color_thresholds = np.linspace(min_value, max_value, len(colors) + 1)
+
+        # light grey arc
+        full_arc = Arc(
+            (0, 0),
+            2,
+            1.4,
+            angle=0,
+            theta1=0,
+            theta2=180,
+            linewidth=25,
+            color="lightgray",
+        )
+        ax.add_patch(full_arc)
+
+        fill_color = colors[-1]  # Default to highest color
+        for i in range(1, len(color_thresholds)):
+            if value <= color_thresholds[i]:
+                fill_color = colors[i - 1]
+                break
+
+        fill_arc = Arc(
+            (0, 0),
+            2,
+            1.4,
+            angle=0,
+            theta1=180
+            - ((value - min_value) / (max_value - min_value))
+            * 180,  # Left-to-right fill
+            theta2=180,
+            linewidth=25,
+            color=fill_color,
+        )
+        ax.add_patch(fill_arc)
+
+        ax.text(
+            0, 0, f"{value}", ha="center", va="center", fontsize=30, fontweight="bold"
+        )
+
+        ax.text(-1.1, -0.15, f"{min_value}", ha="center", va="center", fontsize=15)
+        ax.text(1.1, -0.15, f"{max_value}", ha="center", va="center", fontsize=15)
+
+        ax.text(
+            0, -0.35, title, ha="center", va="center", fontsize=20, fontweight="bold"
+        )
+
+    # Results should be mapped to this format:
+    mapped_results = [
+        {
+            "label": "Throughput [fps]",
+            "value": round(results.per_stream_fps, 2) if results and isinstance(results.per_stream_fps, (int, float)) else None,
+            "min": 0,
+            "max": 500,
+        },
+        {
+            "label": "CPU Frequency [MHz]",
+            "value": report.avg_cpu_frequency_mhz,
+            "min": 0,
+            "max": 4800,
+        },
+        {
+            "label": "CPU Usage [%]",
+            "value": report.avg_cpu_usage_percent,
+            "min": 0,
+            "max": 100,
+        },
+        {
+            "label": "CPU Temperature [K]",
+            "value": round(report.avg_cpu_temperature_kelvins, 2),
+            "min": 0,
+            "max": 500,
+        },
+        {
+            "label": "Memory Usage [%]",
+            "value": report.avg_memory_usage_percent,
+            "min": 0,
+            "max": 100,
+        },
+        {
+            "label": "Package Power [Wh]",
+            "value": report.avg_package_power_wh,
+            "min": 0,
+            "max": 100,
+        },
+        {
+            "label": "System Temperature [K]",
+            "value": report.avg_system_temperature_kelvins,
+            "min": 0,
+            "max": 500,
+        },
+    ]
+    
+    mapped_results = [item for item in mapped_results if item["value"] is not None]
+    # Create 1 row with 4 subplots
+    num_metrics = len(mapped_results)
+    num_cols = min(num_metrics, 4)
+    num_rows = (num_metrics - 1) // num_cols + 1
+    fig, axes = plt.subplots(num_rows, num_cols, figsize=(17, 8))  # Adjust width for better spacing
+    axes = axes.flatten()  # Flatten the 2D array of axes for easier iteration
+
+    for ax, metric in zip(axes, mapped_results):
+        draw_gauge(ax, metric["value"], metric["min"], metric["max"], metric["label"])
+
+    # Disable the last axis
+    for ax in axes[len(mapped_results):]:
+        ax.axis("off")
+
+    fig.tight_layout()  # Adjust layout to prevent overlap
+    # plt.show()
+    return fig
+    
+def normalize(values):
+    max_value = max(values)
+    if max_value == 0:
+        return [0] * len(values)
+    return [(value / max_value) * 100 for value in values]
+
+
+def generate_gpu_time_series(report: CollectionReport):
+    num_metrics = len(report.gpu_engine_utils) + 2
+    cols = 2
+    rows = math.ceil(num_metrics/cols)
+    
+    fig_height = max(3 * rows, 8)
+    fig, ax = plt.subplots(rows, cols, figsize=(14, fig_height))
+
+    # Flatten the axes array for easier iteration
+    ax = ax.flatten()
+    
+    gpu_power = report.avg_gpu_power_wh if report.avg_gpu_power_wh else []
+    gpu_freq = report.avg_gpu_frequency_mhz if report.avg_gpu_frequency_mhz else []
+    timestamps = [t / 1000 for t in report.gpu_timestamps] 
+    
+    i = 0
+    if gpu_power:
+        ax[i].plot(timestamps, gpu_power, label="GPU Power (W)", color="r")
+        ax[i].set_xlabel("Time (s)", labelpad=15)
+        ax[i].set_ylabel("Power (W)", labelpad=15)
+        ax[i].set_title("GPU Power Usage", fontsize=10)
+        ax[i].title.set_position([0.5, 1.15])
+        ax[i].legend(fontsize=10, loc="upper right", bbox_to_anchor=(1.02,1))
+        ax[i].grid(True)
+        ax[i].set_ylim(0, max(gpu_power) * 1.1)
+        i += 1
+    
+    if gpu_freq:
+        ax[i].plot(timestamps, gpu_freq, label="GPU Frequency (MHz)", color="b")
+        ax[i].set_xlabel("Time (s)", labelpad=12)
+        ax[i].set_ylabel("Frequency (MHz)", labelpad=12)
+        ax[i].set_title("GPU Frequency", fontsize=10)
+        ax[i].title.set_position([0.5, 1.15])
+        ax[i].legend(fontsize=10, loc="upper right", bbox_to_anchor=(1.02,1))
+        ax[i].grid(True)
+        ax[i].set_ylim(0, max(gpu_freq) * 1.1)
+        i += 1
+    
+    for engine, values in report.gpu_engine_utils.items():
+        # normalized_values = normalize(values)
+        normalized_values = values
+        engine_name = engine.replace("gpu_engine_", "GPU_")
+        ax[i].plot(timestamps, normalized_values, label=engine_name, color="g")
+        ax[i].set_xlabel("Time (s)", labelpad=12)
+        ax[i].set_ylabel("Usage (%)", labelpad=12)
+        ax[i].set_title(f"{engine_name}", fontsize=10)
+        ax[i].title.set_position([0.5, 1.15])
+        ax[i].legend(fontsize=10, loc="upper right", bbox_to_anchor=(1.02,1))
+        ax[i].grid(True)
+        ax[i].set_ylim(0, 100)
+        i += 1
+        
+    # Hide any unused subplots
+    for j in range(i, len(ax)):
+        fig.delaxes(ax[j])
+
+    fig.tight_layout(pad=3)
+    return fig  
+
+# This elements are not used in the current version of the app
+# # Function to check if a click is inside any bounding box
+# def detect_click(evt: gr.SelectData):
+#     x, y = evt.index
+
+#     for x_min, y_min, x_max, y_max, label, description in pipeline.bounding_boxes():
+#         if x_min <= x <= x_max and y_min <= y <= y_max:
+
+#             match label:
+#                 case "Object Detection":
+#                     return gr.update(open=True), gr.update(open=False)
+#                 case "Object Classification":
+#                     return gr.update(open=False), gr.update(open=True)
+
+#     return gr.update(open=False), gr.update(open=False)
+
+
+# Function to check if a click is inside any bounding box
+def detect_click(evt: gr.SelectData):
+    x, y = evt.index
+
+    for x_min, y_min, x_max, y_max, label, description in pipeline.bounding_boxes():
+        if x_min <= x <= x_max and y_min <= y <= y_max:
+
+            match label:
+                case "Inference":
+                    return gr.update(open=True)
+
+    return gr.update(open=False)
+
+
+# Create the interface
+def create_interface():
+
+    # Video Player
+    input_video_player = None
+
+    try:
+        download_file(
+            "https://github.com/intel-iot-devkit/sample-videos/raw/master/person-bicycle-car-detection.mp4",
+            "/tmp/person-bicycle-car-detection.mp4"
+        )
+        input_video_player = gr.Video(
+            label="Input Video",
+            interactive=True,
+            value="/tmp/person-bicycle-car-detection.mp4",
+            sources="upload",
+        )
+    except Exception as e:
+        print(f"Error loading video player: {e}")
+        print("Falling back to local video player")
+
+        input_video_player = gr.Video(
+            label="Input Video",
+            interactive=True,
+            value="/opt/intel/dlstreamer/gstreamer/src/gst-plugins-bad-1.24.12/tests/files/mse.mp4",
+            sources="upload",
+        )
+
+    output_video_player = gr.Video(
+        label="Output Video", interactive=False, show_download_button=True
+    )
+
+    # Input components
+    pipeline_image = gr.Image(
+        value=pipeline.diagram(),
+        label="Pipeline Diagram",
+        elem_id="pipeline_image",
+        interactive=False,
+        show_download_button=False,
+        show_fullscreen_button=False,
+    )
+
+    # Textbox to display the best configuration (initially hidden)
+    best_config_textbox = gr.Textbox(
+        label="Best Configuration",
+        interactive=False,
+        lines=2,
+        placeholder="The best configuration will appear here after benchmarking.",
+        visible=True,  # Initially hidden
+    )
+
+    # Pipeline parameters accordion
+    pipeline_parameters_accordion = gr.Accordion("Pipeline Parameters", open=True)
+
+    # Inferencing channels
+    inferencing_channels = gr.Slider(
+        minimum=0,
+        maximum=30,
+        value=11,
+        step=1,
+        label="Number of Recording + Inferencing channels",
+        interactive=True,
+    )
+
+    # Recording channels
+    recording_channels = gr.Slider(
+        minimum=0,
+        maximum=30,
+        value=3,
+        step=1,
+        label="Number of Recording only channels",
+        interactive=True,
+    )
+    # FPS floor
+    fps_floor = gr.Number(
+        label="Set FPS Floor",
+        value=30.0,  # Default value
+        minimum=1.0,
+        interactive=True
+    )
+
+     # Object detection accordion
+    object_detection_accordion = gr.Accordion("Object Detection Parameters", open=True)
+
+    # Object detection model
+    object_detection_model = gr.Dropdown(
+        label="Object Detection Model",
+        choices=[
+            "SSDLite MobileNet V2",
+            "YOLO v5m",
+            "YOLO v5s",
+        ],
+        value="YOLO v5s",
+    )
+
+    # Object detection device
+    device_choices = [
+        (device.full_device_name, device.device_name)
+        for device in device_discovery.list_devices()
+    ]
+    preferred_device = next(
+        ( "GPU" for device_name in device_choices if "GPU" in device_name),
+        ( "CPU" ),
+    )
+    object_detection_device = gr.Dropdown(
+        label="Object Detection Device",
+        choices=device_choices,
+        value=preferred_device,
+    )
+
+    # Batch size
+    batch_size = gr.Slider(
+        minimum=0,
+        maximum=1024,
+        value=0,
+        step=1,
+        label="Batch Size",
+        interactive=True,
+    )
+
+    # Inference interval
+    inference_interval = gr.Slider(
+        minimum=1,
+        maximum=1800,
+        value=1,
+        step=1,
+        label="Inference Interval",
+        interactive=True,
+    )
+
+    # Number of inference requests (nireq)
+    nireq = gr.Slider(
+        minimum=0,
+        maximum=1024,
+        value=0,
+        step=1,
+        label="Number of Inference Requests (nireq)",
+        interactive=True,
+    )
+    # This elements are not used in the current version of the app
+    # # Object classification accordion
+    # object_classification_accordion = gr.Accordion(
+    #     "Object Classification Parameters", open=False
+    # )
+
+    # # Object classification model
+    # object_classification_model = gr.Dropdown(
+    #     label="Object Classification Model",
+    #     choices=[
+    #         "ResNet-50 TF",
+    #         "EfficientNet B0",
+    #         "Vehicle Attributes Recognition Barrier",
+    #     ],
+    #     value="Vehicle Attributes Recognition Barrier",
+    # )
+
+    # # Object classification device
+    # object_classification_device = gr.Dropdown(
+    #     label="Object Classification Device",
+    #     choices=[
+    #         "CPU",
+    #         "GPU",
+    #     ],
+    #     value="CPU",
+    # )
+
+    # Results
+    cpu_metrics_plot = gr.Plot(label="Results", elem_id="cpu_metrics_plot")
+    gpu_time_series_plot = gr.Plot(elem_id="gpu_time_series_plot")
+   
+    # Run button
+    run_button = gr.Button("Run")
+
+    # Add a Benchmark button
+    benchmark_button = gr.Button("Benchmark")
+
+    # Interface layout
+    with gr.Blocks(theme=theme, css=css_code) as demo:
+
+        header = gr.HTML(
+            "<div class='spark-header'>"
+            "  <img src='https://www.intel.com/content/dam/logos/intel-header-logo.svg' class='spark-logo'></img>"
+            "  <div class='spark-title'>Visual Pipeline and Platform Evaluation Tool (ViPPET)</div>"
+            "</div>"
+        )
+
+        with gr.Row():
+            with gr.Column(scale=2, min_width=300):
+                pipeline_image.render()
+
+                # Click event handling
+                pipeline_image.select(
+                    detect_click,
+                    None,
+                    # [object_detection_accordion, object_classification_accordion],
+                    [object_detection_accordion],
+                )
+                run_button.render()
+                benchmark_button.render()
+                #results_plot.render()
+                best_config_textbox.render()
+                cpu_metrics_plot.render()
+                
+                gpu_time_series_plot.render()
+
+                def on_run(
+                    recording_channels,
+                    inferencing_channels,
+                    object_detection_model,
+                    object_detection_device,
+                    # This elements are not used in the current version of the app
+                    # object_classification_model,
+                    # object_classification_device,
+                    batch_size,
+                    inference_interval,
+                    nireq,
+                    input_video_player,
+                ):
+                    video_output_path, constants, param_grid = prepare_video_and_constants(
+                            input_video_player, object_detection_model, object_detection_device, batch_size, nireq, inference_interval 
+                )
+
+                    # This elements are not used in the current version of the app
+                    # match object_classification_model:
+                    #     case "ResNet-50 TF":
+                    #         constants["VEHICLE_CLASSIFICATION_MODEL_PATH"] = (
+                    #             f"{MODELS_PATH}/pipeline-zoo-models/resnet-50-tf_INT8/resnet-50-tf_i8.xml"
+                    #         )
+                    #         constants["VEHICLE_CLASSIFICATION_MODEL_PROC"] = (
+                    #             f"{MODELS_PATH}/pipeline-zoo-models/resnet-50-tf_INT8/resnet-50-tf_i8.json"
+                    #         )
+                    #     case "EfficientNet B0":
+                    #         constants["VEHICLE_CLASSIFICATION_MODEL_PATH"] = (
+                    #             f"{MODELS_PATH}/pipeline-zoo-models/efficientnet-b0_INT8/FP16-INT8/efficientnet-b0.xml"
+                    #         )
+                    #         constants["VEHICLE_CLASSIFICATION_MODEL_PROC"] = (
+                    #             f"{MODELS_PATH}/pipeline-zoo-models/efficientnet-b0_INT8/efficientnet-b0.json"
+                    #         )
+                    #     case _:
+                    #         raise ValueError("Unrecognized Object Classification Model")
+
+                    # Validate channels
+                    if recording_channels + inferencing_channels == 0:
+                        raise gr.Error("Please select at least one channel for recording or inferencing.", duration=10)
+                    
+                    system = os.uname()
+                    collector = MetricsCollectorFactory.get_collector(
+                        sysname=system.sysname, release=system.release
+                    )
+                    optimizer = PipelineOptimizer(
+                        pipeline=pipeline,
+                        constants=constants,
+                        param_grid=param_grid,
+                        channels=(recording_channels, inferencing_channels),
+			            elements=gst_inspector.get_elements(),
+                    )
+                    collector.collect()
+                    time.sleep(3)
+                    optimizer.optimize()
+                    time.sleep(3)
+                    collector.stop()
+                    time.sleep(3)
+                    best_result = optimizer.evaluate()
+                    report = collector.report()
+                    cpu_plot = generate_gauges(best_result, report)
+                    gpu_plot = generate_gpu_time_series(report)
+                    return [video_output_path, cpu_plot, gpu_plot]
+
+                def on_benchmark(
+                        fps_floor,
+                        object_detection_model,
+                        object_detection_device,
+                        batch_size,
+                        inference_interval,
+                        nireq,
+                        input_video_player,
+                ):
+                    
+                    _, constants, param_grid = prepare_video_and_constants(
+                            input_video_player, object_detection_model, object_detection_device, batch_size, nireq, inference_interval
+                )
+
+                    # Initialize the benchmark class
+                    bm = Benchmark(
+                        video_path=input_video_player,
+                        pipeline_cls=pipeline,
+                        fps_floor=fps_floor,
+                        parameters=param_grid,
+                        constants=constants,
+                        elements=gst_inspector.get_elements(),
+                    )
+
+                    # Run the benchmark
+                    s, non_ai, ai, fps = bm.run()
+
+                    # Return results
+                    return f"Best Config: {s} streams ({ai} AI, {non_ai} non-AI -> {fps:.2f} FPS)"
+                    
+
+                input_video_player.change(
+                    lambda v: (
+                        (
+                            gr.update(interactive=bool(v)),
+                            gr.update(value=None),
+                        )  # Disable Run button  if input is empty, clears output
+                        if v is None or v == ""
+                        else (gr.update(interactive=True), gr.update(value=None))
+                    ),
+                    inputs=input_video_player,
+                    outputs=[run_button, output_video_player],
+                    queue=False,
+                )
+
+                run_button.click(
+                    fn=lambda video: gr.update(interactive=False),
+                    inputs=input_video_player,
+                    outputs=[run_button],
+                    queue=True,
+                ).then(
+                    on_run,
+                    inputs=[
+                        recording_channels,
+                        inferencing_channels,
+                        object_detection_model,
+                        object_detection_device,
+                        # This elements are not used in the current version of the app
+                        # object_classification_model,
+                        # object_classification_device,
+                        batch_size,
+                        inference_interval,
+                        nireq,
+                        input_video_player,
+                    ],
+                    outputs=[output_video_player, cpu_metrics_plot, gpu_time_series_plot],
+                ).then(
+                    fn=lambda: gr.update(
+                        interactive=True
+                    ),  # Re-enable Run button
+                    outputs=[run_button],
+                )
+
+
+                benchmark_button.click(
+                on_benchmark,
+                inputs=[
+                        fps_floor,
+                        object_detection_model,
+                        object_detection_device,
+                        batch_size,
+                        inference_interval,
+                        nireq,
+                        input_video_player,
+                    ],
+                    outputs=[best_config_textbox],
+                )
+
+            with gr.Column(scale=1, min_width=150):
+                with gr.Accordion("Video Player", open=True):
+                    input_video_player.render()
+                    output_video_player.render()
+
+                with pipeline_parameters_accordion.render():
+                    inferencing_channels.render()
+                    recording_channels.render()
+                    fps_floor.render()
+
+                with object_detection_accordion.render():
+                    object_detection_model.render()
+                    object_detection_device.render()
+                    batch_size.render()
+                    inference_interval.render()
+                    nireq.render()
+
+                # This elements are not used in the current version of the app
+                # with object_classification_accordion.render():
+                #     object_classification_model.render()
+                #     object_classification_device.render()
+
+        footer = gr.HTML(
+            "<div class='spark-footer'>"
+            "  <div class='spark-footer-info'>"
+            "    ©2025 Intel Corporation  |  Terms of Use  |  Cookies  |  Privacy"
+            "  </div>"
+            "</div>"
+        )
+
+    gr.close_all()
+    return demo
+
+
+# Launch the app
+demo = create_interface()
+demo.launch(
+    server_name="0.0.0.0",
+    server_port=7860,
 )