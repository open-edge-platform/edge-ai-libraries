--- conflicted
+++ resolved
@@ -35,13 +35,9 @@
     int:
       port: "5000"
     ext:
-<<<<<<< HEAD
       port: "30002"
-=======
-      port: "30009"
 
 images:
   # Please provide the suffix for the image version you want to use like rc1, rc2, git hash id etc.
   image_suffix: ""
-  time_series_analytics_image: intel/ia-time-series-analytics-microservice:1.0.0
->>>>>>> 907f976b
+  time_series_analytics_image: intel/ia-time-series-analytics-microservice:1.0.0