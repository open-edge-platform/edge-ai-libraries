# Multimodal Embedding Serving Microservice

A CLIP-based Multimodal Embedding Serving microservice enables seamless integration of multimodal understanding into applications by exposing CLIP’s capabilities through OpenAI compliant API. The microservice accepts videos, images and text as input, returning high-dimensional embeddings that capture their semantic content in a shared space. This allows developers to build features such as cross-modal retrieval, visual search, and content recommendation with minimal effort. 

The microservice is optimized for performance and scalability, supporting batch processing and deployment on both cloud and edge environments. By abstracting the complexity of model management and inference, the microservice accelerates the adoption of advanced vision-language AI in diverse use cases.

## Documentation

- **Overview**
  - [Overview](docs/user-guide/Overview.md): A high-level introduction to the microservice.

- **Getting Started**
  - [Get Started](docs/user-guide/get-started.md): Step-by-step guide to getting started with the microservice.
  - [System Requirements](docs/user-guide/system-requirements.md): Hardware and software requirements for running the microservice.

- **Deployment**
  - [How to Build from Source](docs/user-guide/how-to-build-from-source.md): Instructions for building the microservice from source code.
  
- **API Reference**
  - [API Reference](docs/user-guide/api-reference.md): Comprehensive reference for the available REST API endpoints.

- **Release Notes**
  - [Release Notes](docs/user-guide/release-notes.md): Information on the latest updates, improvements, and bug fixes.

<<<<<<< HEAD
- Install Docker: [Installation Guide](https://docs.docker.com/get-docker/).
- Install Docker Compose: [Installation Guide](https://docs.docker.com/compose/install/).


**_(Optional)_** Docker Compose builds the _MultiModal Embedding Serving_ with a default image and tag name. If you want to use a different image and tag, export these variables:

    ```bash
    export REGISTRY_URL="your_container_registry_url"
    export PROJECT_NAME="your_project_name"
    export TAG="your_tag"
    ```

> **_NOTE:_** `PROJECT_NAME` will be suffixed to `REGISTRY_URL` to create a namespaced url. Final image name will be created/pulled by further suffixing the application name and tag with the namespaced url.

> **_EXAMPLE:_** If variables are set using above command, the final image names for _Video Summary Reference Application_ would be `<your-container-registry-url>/<your-project-name>/multimodal-embedding-serving:<your-tag>`. If variables are not set, in that case, the `TAG` will have default value as _latest_. Hence, final image will be : `multimodal-embedding-serving:latest`.

## Environment Variables

1. The service supports multimodal embedding models, but if you want to work only with text embeddings, set the following environment variable:

```bash
export USE_ONLY_TEXT_EMBEDDINGS=True
```

2. Set the required `VCLIP_MODEL` and `QWEN_MODEL` environment variable:

```bash
export VCLIP_MODEL="openai/clip-vit-base-patch32"
export QWEN_MODEL="Qwen/Qwen3-Embedding-0.6B"
```

3. Set the other required environment with default values by running the following script:

```bash
source setup.sh
```

### List of Environment Variables

- `APP_NAME`: Name of the application.
- `APP_DISPLAY_NAME`: Display name of the application.
- `APP_DESC`: Description of the application.
- `TEXT_EMBEDDING_MODEL_NAME`: Name of the pre-trained text embedding model.
- `IMAGE_EMBEDDING_MODEL_NAME`: Name of the pre-trained multimodal embedding model.
- `USE_ONLY_TEXT_EMBEDDINGS`: Set this to true to enable text embeddings only, instead of multimodal embeddings
- `http_proxy`: HTTP proxy value.
- `https_proxy`: HTTPS proxy value.
- `no_proxy_env`: No proxy value(comma separated list).
- `DEFAULT_START_OFFSET_SEC`: Default start offset in seconds for video segmentation.
- `DEFAULT_CLIP_DURATION`: Default clip duration for video segmentation. (If DEFAULT_CLIP_DURATION == -1 then takes the video till end)
- `DEFAULT_NUM_FRAMES`: Default number of frames to extract from a video. (Uses uniform sampling)
- `EMBEDDING_USE_OV`: Set to `true` to use the OpenVINO backend for running the multimodal embedding model.
- `EMBEDDING_DEVICE`: Device to run the embedding model on (CPU, GPU, etc.). This is an OpenVINO related parameter.
- `REGISTRY_URL`: URL for the Docker registry.
- `PROJECT_NAME`: Project name for Docker images.
- `TAG`: Tag for Docker images (defaults to 'latest').

## Running the Microservice

### CPU

1. **Build the Docker image**:

   ```bash
   docker compose -f compose.yaml build
   ```

2. **Run the service**:

   ```bash
   docker compose -f compose.yaml up
   ```

### GPU - Arc

1. **Build the Docker image**:

   ```bash
   docker compose -f compose.arc-gpu.yaml build
   ```

2. **Run the service**:

   ```bash
   docker compose -f compose.arc-gpu.yaml up
   ```

## Sample CURL Commands

### Text Embedding

```bash
curl --location 'http://localhost:8000/embeddings' \
--header 'Content-Type: application/json' \
--data '{
    "input": {
        "type": "text",
        "text": "Sample input text"
    },
    "model": "openai/clip-vit-base-patch32",
    "encoding_format": "float"
}'
```

### Image URL Embedding

```bash
curl --location 'http://localhost:8000/embeddings' \
--header 'Content-Type: application/json' \
--data '{
    "input": {
        "type": "image_url",
        "image_url": "https://i.ytimg.com/vi/H_8J2YfMpY0/sddefault.jpg"
    },
    "model": "openai/clip-vit-base-patch32",
    "encoding_format": "float"
}'
```

### Base64 Image Embedding

```bash
curl --location 'http://localhost:8000/embeddings' \
--header 'Content-Type: application/json' \
--data '{
    "model": "openai/clip-vit-base-patch32",
    "encoding_format": "float",
    "input": {
        "type": "image_base64",
        "image_base64": "<base64_image>"
    }
}'
```

### Video URL Embedding

```bash
curl --location 'http://localhost:8000/embeddings' \
--header 'Content-Type: application/json' \
--data '{
    "model": "openai/clip-vit-base-patch32",
    "encoding_format": "float",
    "input": {
        "type": "video_url",
        "video_url": "https://sample-videos.com/video321/mp4/720/big_buck_bunny_720p_10mb.mp4",
        "segment_config": {
            "startOffsetSec": 0,
            "clip_duration": -1,
            "num_frames": 64
        }
    }
}'
```

### Base64 Video Embedding

```bash
curl --location 'http://localhost:8000/embeddings' \
--header 'Content-Type: application/json' \
--data '{
    "model": "openai/clip-vit-base-patch32",
    "encoding_format": "float",
    "input": {
        "type": "video_base64",
        "segment_config": {
            "startOffsetSec": 0,
            "clip_duration": -1,
            "num_frames": 64
        },
        "video_base64": "<base64_video>"
    }
}'
```

### Video Frames Embedding

```bash
curl --location 'http://localhost:8000/embeddings' \
--header 'Content-Type: application/json' \
--data '{
    "model": "openai/clip-vit-base-patch32",
    "encoding_format": "float",
    "input": {
        "type": "video_frames",
        "video_frames": [
            {
                "type": "image_url",
                "image_url": "https://i.ytimg.com/vi/H_8J2YfMpY0/sddefault.jpg"
            },
            {
                "type": "image_base64",
                "image_base64": "<base64_image>"
            }
        ]
    }
}'
```
=======
>>>>>>> 9aab3ef0
<|MERGE_RESOLUTION|>--- conflicted
+++ resolved
@@ -22,203 +22,3 @@
 - **Release Notes**
   - [Release Notes](docs/user-guide/release-notes.md): Information on the latest updates, improvements, and bug fixes.
 
-<<<<<<< HEAD
-- Install Docker: [Installation Guide](https://docs.docker.com/get-docker/).
-- Install Docker Compose: [Installation Guide](https://docs.docker.com/compose/install/).
-
-
-**_(Optional)_** Docker Compose builds the _MultiModal Embedding Serving_ with a default image and tag name. If you want to use a different image and tag, export these variables:
-
-    ```bash
-    export REGISTRY_URL="your_container_registry_url"
-    export PROJECT_NAME="your_project_name"
-    export TAG="your_tag"
-    ```
-
-> **_NOTE:_** `PROJECT_NAME` will be suffixed to `REGISTRY_URL` to create a namespaced url. Final image name will be created/pulled by further suffixing the application name and tag with the namespaced url.
-
-> **_EXAMPLE:_** If variables are set using above command, the final image names for _Video Summary Reference Application_ would be `<your-container-registry-url>/<your-project-name>/multimodal-embedding-serving:<your-tag>`. If variables are not set, in that case, the `TAG` will have default value as _latest_. Hence, final image will be : `multimodal-embedding-serving:latest`.
-
-## Environment Variables
-
-1. The service supports multimodal embedding models, but if you want to work only with text embeddings, set the following environment variable:
-
-```bash
-export USE_ONLY_TEXT_EMBEDDINGS=True
-```
-
-2. Set the required `VCLIP_MODEL` and `QWEN_MODEL` environment variable:
-
-```bash
-export VCLIP_MODEL="openai/clip-vit-base-patch32"
-export QWEN_MODEL="Qwen/Qwen3-Embedding-0.6B"
-```
-
-3. Set the other required environment with default values by running the following script:
-
-```bash
-source setup.sh
-```
-
-### List of Environment Variables
-
-- `APP_NAME`: Name of the application.
-- `APP_DISPLAY_NAME`: Display name of the application.
-- `APP_DESC`: Description of the application.
-- `TEXT_EMBEDDING_MODEL_NAME`: Name of the pre-trained text embedding model.
-- `IMAGE_EMBEDDING_MODEL_NAME`: Name of the pre-trained multimodal embedding model.
-- `USE_ONLY_TEXT_EMBEDDINGS`: Set this to true to enable text embeddings only, instead of multimodal embeddings
-- `http_proxy`: HTTP proxy value.
-- `https_proxy`: HTTPS proxy value.
-- `no_proxy_env`: No proxy value(comma separated list).
-- `DEFAULT_START_OFFSET_SEC`: Default start offset in seconds for video segmentation.
-- `DEFAULT_CLIP_DURATION`: Default clip duration for video segmentation. (If DEFAULT_CLIP_DURATION == -1 then takes the video till end)
-- `DEFAULT_NUM_FRAMES`: Default number of frames to extract from a video. (Uses uniform sampling)
-- `EMBEDDING_USE_OV`: Set to `true` to use the OpenVINO backend for running the multimodal embedding model.
-- `EMBEDDING_DEVICE`: Device to run the embedding model on (CPU, GPU, etc.). This is an OpenVINO related parameter.
-- `REGISTRY_URL`: URL for the Docker registry.
-- `PROJECT_NAME`: Project name for Docker images.
-- `TAG`: Tag for Docker images (defaults to 'latest').
-
-## Running the Microservice
-
-### CPU
-
-1. **Build the Docker image**:
-
-   ```bash
-   docker compose -f compose.yaml build
-   ```
-
-2. **Run the service**:
-
-   ```bash
-   docker compose -f compose.yaml up
-   ```
-
-### GPU - Arc
-
-1. **Build the Docker image**:
-
-   ```bash
-   docker compose -f compose.arc-gpu.yaml build
-   ```
-
-2. **Run the service**:
-
-   ```bash
-   docker compose -f compose.arc-gpu.yaml up
-   ```
-
-## Sample CURL Commands
-
-### Text Embedding
-
-```bash
-curl --location 'http://localhost:8000/embeddings' \
---header 'Content-Type: application/json' \
---data '{
-    "input": {
-        "type": "text",
-        "text": "Sample input text"
-    },
-    "model": "openai/clip-vit-base-patch32",
-    "encoding_format": "float"
-}'
-```
-
-### Image URL Embedding
-
-```bash
-curl --location 'http://localhost:8000/embeddings' \
---header 'Content-Type: application/json' \
---data '{
-    "input": {
-        "type": "image_url",
-        "image_url": "https://i.ytimg.com/vi/H_8J2YfMpY0/sddefault.jpg"
-    },
-    "model": "openai/clip-vit-base-patch32",
-    "encoding_format": "float"
-}'
-```
-
-### Base64 Image Embedding
-
-```bash
-curl --location 'http://localhost:8000/embeddings' \
---header 'Content-Type: application/json' \
---data '{
-    "model": "openai/clip-vit-base-patch32",
-    "encoding_format": "float",
-    "input": {
-        "type": "image_base64",
-        "image_base64": "<base64_image>"
-    }
-}'
-```
-
-### Video URL Embedding
-
-```bash
-curl --location 'http://localhost:8000/embeddings' \
---header 'Content-Type: application/json' \
---data '{
-    "model": "openai/clip-vit-base-patch32",
-    "encoding_format": "float",
-    "input": {
-        "type": "video_url",
-        "video_url": "https://sample-videos.com/video321/mp4/720/big_buck_bunny_720p_10mb.mp4",
-        "segment_config": {
-            "startOffsetSec": 0,
-            "clip_duration": -1,
-            "num_frames": 64
-        }
-    }
-}'
-```
-
-### Base64 Video Embedding
-
-```bash
-curl --location 'http://localhost:8000/embeddings' \
---header 'Content-Type: application/json' \
---data '{
-    "model": "openai/clip-vit-base-patch32",
-    "encoding_format": "float",
-    "input": {
-        "type": "video_base64",
-        "segment_config": {
-            "startOffsetSec": 0,
-            "clip_duration": -1,
-            "num_frames": 64
-        },
-        "video_base64": "<base64_video>"
-    }
-}'
-```
-
-### Video Frames Embedding
-
-```bash
-curl --location 'http://localhost:8000/embeddings' \
---header 'Content-Type: application/json' \
---data '{
-    "model": "openai/clip-vit-base-patch32",
-    "encoding_format": "float",
-    "input": {
-        "type": "video_frames",
-        "video_frames": [
-            {
-                "type": "image_url",
-                "image_url": "https://i.ytimg.com/vi/H_8J2YfMpY0/sddefault.jpg"
-            },
-            {
-                "type": "image_base64",
-                "image_base64": "<base64_image>"
-            }
-        ]
-    }
-}'
-```
-=======
->>>>>>> 9aab3ef0
