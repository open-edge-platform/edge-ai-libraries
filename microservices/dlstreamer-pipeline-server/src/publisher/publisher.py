--- conflicted
+++ resolved
@@ -186,11 +186,7 @@
         publishers = []
         self.mqtt_publish_frame = False
         self.opcua_publish_frame = False
-<<<<<<< HEAD
-        self.grpc_publish = False
         self.ros2_publish_frame = False
-=======
->>>>>>> 0b10c37b
         self.s3_config = None
         self.mqtt_config = None
         self.opcua_config = None
@@ -226,27 +222,10 @@
                 if self.influx_config:
                     influx_pub = InfluxdbWriter(self.influx_config)
                     publishers.append(influx_pub)          
-<<<<<<< HEAD
                 if self.ros2_config:
                     ros2_pub = ROS2Publisher(self.ros2_config)
                     self.ros2_publish_frame = ros2_pub.publish_frame
                     publishers.append(ros2_pub)
-
-            if os.getenv('RUN_MODE') == "EII":
-                dev_mode = os.getenv("DEV_MODE", "False")
-            else:
-                dev_mode = "True"   # for grpc clients in standalone mode
-            if self.pub_cfg:
-                for pub in self.pub_cfg:
-                    pub_topic = pub.get_topics()[0]
-                    if self.append_pipeline_name_to_topic:
-                        pub_topic += "_"+self.app_cfg.get('name')
-                    publishers.append(EdgeGrpcPublisher(pub, pub_topic, dev_mode))
-                    self.grpc_publish = True
-                    self.log.info("Edge gRPC publisher initialized")
-=======
-                        
->>>>>>> 0b10c37b
         except Exception as e:
             self.log.exception(f'Error in initializing publisher')
             self.error_handler(e)
@@ -574,11 +553,7 @@
                     #    - Update metadata (encoding type/level)
                     if meta_data['caps'].split(',')[0] == "video/x-raw":
                         self.log.debug("Processing raw frame")
-<<<<<<< HEAD
-                        if self.mqtt_publish_frame or self.grpc_publish or self.opcua_publish_frame or self.s3_config or self.ros2_publish_frame:
-=======
-                        if self.mqtt_publish_frame or self.opcua_publish_frame or self.s3_config:
->>>>>>> 0b10c37b
+                        if self.mqtt_publish_frame or self.opcua_publish_frame or self.s3_config or self.ros2_publish_frame:
                             if (self.encoding == True) or (not self.publish_raw_frame):
                                 self.log.debug("Encoding frame of format {}".format(meta_data["img_format"]))
                                 try:
