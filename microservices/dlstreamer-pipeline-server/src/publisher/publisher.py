#
# Apache v2 license
# Copyright (C) 2024 Intel Corporation
# SPDX-License-Identifier: Apache-2.0
#

"""EII Pipeline Server results publisher.
"""
import gi

gi.require_version('Gst', '1.0')
# pylint: disable=wrong-import-position
import os
import queue
import string
import random
import re
import copy
import cv2
import threading as th
import numpy as np
import datetime
from time import time_ns
from gi.repository import Gst
from distutils.util import strtobool
from gstgva.util import gst_buffer_data
from typing import Dict

from src.common.log import get_logger

from utils import publisher_utils as utils
from src.publisher.mqtt.mqtt_publisher import MQTTPublisher
from src.publisher.opcua.opcua_publisher import OPCUAPublisher
from src.publisher.s3.s3_writer import S3Writer
from src.publisher.influx.influx_writer import InfluxdbWriter

class Publisher:
    """EII Pipeline Server publisher thread.
    """

    def __init__(self, app_cfg, 
                 pub_cfg, 
                 queue,
                 request:str=None,
                 add_timestamp:bool=True, 
                 append_pipeline_name_to_topic=strtobool(os.getenv("APPEND_PIPELINE_NAME_TO_PUBLISHER_TOPIC","false"))):
        """Constructor

        .. note:: This method immediately starts the publishing thread.

        :param json app_cfg: Pipeline configuration
        :param cfg.Publisher pub_config: ConfigManager publisher configuration
        :param queue.Queue queue: Python queue of data to publish
        """
        self.app_cfg = app_cfg
        self.pub_cfg = pub_cfg
        self.add_timestamp = add_timestamp
        self.append_pipeline_name_to_topic = append_pipeline_name_to_topic
        self.queue = queue
        self.request=request
        self.stop_ev = th.Event()
        self.done = False
        self.log = get_logger(__name__)

        self.convert_metadata_to_dcaas_format = self.app_cfg.get('convert_metadata_to_dcaas_format', False)

        self.img_handle_length = self.app_cfg.get('img_handle_length', 10)
        if self.img_handle_length <= 0:
            msg = "Invalid string length"
            self.log.error(msg)
            self.error_handler(msg)

        try:
            self.encoding, self.encoding_type, self.encoding_level = self._enable_encoding()
        except Exception as e:
            self.log.error(e)
            self.error_handler(e)

        self.frame_id = 0

        self.overlayed_frame = None
        self.send_overlayed_frame = False
        self.publish_raw_frame = self.app_cfg.get('publish_raw_frame', False)
        self.tags = self.app_cfg.get('tags', None)
        self.publishers = self._get_publishers()
        self.image_publisher = None # specific to image_ingestor. need to track

        self.tracking = self._is_tracking_enabled()

    def start(self):
        """Start the publisher.
        """
        self.log.debug('Starting publisher thread')
        self.th = th.Thread(target=self._run)
        self.th.start()

    def stop(self):
        """Stop the publisher.
        """
        if self.stop_ev.is_set():
            return
        self.stop_ev.set()
        self.th.join()
        self.th = None
        if os.getenv('RUN_MODE') == "EII":  #todo: check if this is needed
            for p in self.publishers:
                if isinstance(p, EdgeGrpcPublisher):
                    #Close eis publisher on thread exit.
                    p.close()
        self.log.info("Stopped publisher thread")

    def error_handler(self, msg):
        self.log.error('Error in publisher thread: {}'.format(msg))
        self.done = True

    def set_pipeline_info(self, name, version, instance_id, get_pipeline_status):
        self.pipeline_name = name
        self.pipeline_version = version
        self.pipeline_instance_id = instance_id
        self.get_pipeline_status = get_pipeline_status

    def _get_meta_publisher_config(self,meta_destination):
        """Get config for meta publishers
        :param meta_destination: Frame destination
        """
        if isinstance(meta_destination, dict):
            if "type" in meta_destination and meta_destination["type"] == "mqtt":
                self.mqtt_config = meta_destination
                self.request["destination"].pop("metadata") # Remove metadata from destination if no more metadata publishers
            elif "type" in meta_destination and meta_destination["type"] == "opcua":
                self.opcua_config = meta_destination
                self.request["destination"].pop("metadata") # Remove metadata from destination if no more metadata publishers
            elif "type" in meta_destination and meta_destination["type"] == "influx_write":
                self.influx_config = meta_destination
                self.request["destination"].pop("metadata") # Remove metadata from destination if no more metadata publishers
        elif isinstance(meta_destination, list):
            for dest in meta_destination:
                if "type" in dest and dest["type"] == "mqtt":
                    self.mqtt_config = dest
                elif "type" in dest and dest["type"] == "opcua":
                    self.opcua_config = dest
                elif "type" in dest and dest["type"] == "influx_write":
                    self.influx_config = dest
                self.request["destination"]["metadata"].remove(dest)
            if len(self.request["destination"]["metadata"]) == 0: # Remove the metadata from destination if list is empty
                self.request["destination"].pop("metadata")

<<<<<<< HEAD
=======
        # if no mqtt config in REST request, check if mqtt config is in app_cfg
        if not self.mqtt_config and self.app_cfg.get("mqtt_publisher"):
            self.mqtt_config = self.app_cfg.get("mqtt_publisher")
        if not self.opcua_config and self.app_cfg.get("opcua_publisher"):
            self.opcua_config = self.app_cfg.get("opcua_publisher")
        if not self.influx_config and self.app_cfg.get("influx_write"):
            self.influx_config = self.app_cfg.get("influx_write")

>>>>>>> f527e8a6
    def _get_frame_publisher_config(self,frame_destination):
        """Get config for frame publishers
        :param frame_destination: Frame destination
        """
        if isinstance(frame_destination, dict):
            if "type" in frame_destination and frame_destination["type"] == "s3_write":
                self.s3_config = frame_destination
                self.request["destination"].pop("frame") # Remove frame from destination if no more frame publishers

        elif isinstance(frame_destination, list):
            for dest in frame_destination:
                if "type" in dest and dest["type"] == "s3_write":
                    self.s3_config = dest
                    self.request["destination"]["frame"].remove(dest)
            if len(self.request["destination"]["frame"]) == 0: # Remove the frame from destination if list is empty
                self.request["destination"].pop("frame")
    
    def _get_publisher_config_from_config_file(self):
        """Get publisher config from config file
        """
        if not self.mqtt_config and self.app_cfg.get("mqtt_publisher"):
            self.mqtt_config = self.app_cfg.get("mqtt_publisher")
        if not self.opcua_config and self.app_cfg.get("opcua_publisher"):
            self.opcua_config = self.app_cfg.get("opcua_publisher")
        if not self.s3_config and self.app_cfg.get("S3_write"):
            self.s3_config = self.app_cfg["S3_write"]

    def _get_publishers(self):
        """Get publishers based on config.

        :return: Return list of publisher types
        :rtype: List
        """
        publishers = []
        self.mqtt_publish_frame = False
        self.opcua_publish_frame = False
        self.grpc_publish = False
        self.s3_config = None
        self.mqtt_config = None
        self.opcua_config = None
        self.influx_config = None

        try:
            launch_string = self.app_cfg.get("pipeline")
            pattern = r'appsink[^!]*name=destination'
            if re.search(pattern, launch_string):
                self.log.info("appsink destination found. Publisher will be initialized")
                # identify DLStreamer pipeline server publishers and pop them from the request
                if self.request is not None and "destination" in self.request:
                    frame_destination = copy.deepcopy(self.request.get("destination").get("frame", None))
                    meta_destination = copy.deepcopy(self.request.get("destination").get("metadata", None))
                    self._get_frame_publisher_config(frame_destination)
                    self._get_meta_publisher_config(meta_destination)
                    if not self.request["destination"]:
                        self.request.pop("destination")
                self._get_publisher_config_from_config_file()
                                
                # NOTE: always add S3_write first in the list of publishers, essential for blocking case
                if self.s3_config:
                    publishers.append(S3Writer(self.s3_config))
                if self.mqtt_config:
                    mqtt_pub = MQTTPublisher(self.mqtt_config)
                    self.mqtt_publish_frame = mqtt_pub.publish_frame
                    publishers.append(mqtt_pub)
                if self.opcua_config:
                    opcua_pub = OPCUAPublisher(self.opcua_config)
                    self.opcua_publish_frame = opcua_pub.publish_frame
                    publishers.append(opcua_pub)
                if self.influx_config:
                    influx_pub = InfluxdbWriter(self.influx_config)
                    publishers.append(influx_pub)          
                        
            if os.getenv('RUN_MODE') == "EII":
                dev_mode = os.getenv("DEV_MODE", "False")
            else:
                dev_mode = "True"   # for grpc clients in standalone mode
            if self.pub_cfg:
                for pub in self.pub_cfg:
                    pub_topic = pub.get_topics()[0]
                    if self.append_pipeline_name_to_topic:
                        pub_topic += "_"+self.app_cfg.get('name')
                    publishers.append(EdgeGrpcPublisher(pub, pub_topic, dev_mode))
                    self.grpc_publish = True
                    self.log.info("Edge gRPC publisher initialized")
        except Exception as e:
            self.log.exception(f'Error in initializing publisher')
            self.error_handler(e)

        for p in publishers:
            if hasattr(p, 'overlay_annotation'):    # enable overalayed frame generation only if at least one publisher requires it
                if p.overlay_annotation:
                    self.send_overlayed_frame = p.overlay_annotation
                    self.log.info("Publisher {} requires overlayed frame. overlayed frames will be generated".format(p))
                    break
        self.log.info("overlayed frame generation is set to : {}".format(self.send_overlayed_frame))
        return publishers

    def _generate_image_handle(self, n):
        """Helper method to generate random alpha-numeric string

        :param n: random string length
        :type: int
        :return: Return random string
        :rtype: str
        """
        res = ''.join(
            random.choices(string.ascii_uppercase + string.digits, k=n))
        return res

    def _enable_encoding(self):
        """Method to check if encoding is enabled

        :return: Return whether encoding is enabled
        :rtype: bool
        """
        if 'encoding' in self.app_cfg.keys():
            encode_level = self.app_cfg['encoding']['level']
            encode_type = self.app_cfg['encoding']['type'].lower()
            if encode_type == "jpeg":
                if not (encode_level >= 0 and encode_level <= 100):
                    msg = "Invalid jpeg compression level"
                    self.log.error(msg)
                    self.error_handler(msg)
            elif encode_type == "png":
                if not (encode_level >= 0 and encode_level <= 9):
                    msg = "Invalid png compression level"
                    self.log.error(msg)
                    self.error_handler(msg)
            else:
                msg = "Invalid encoding type"
                self.log.error(msg)
                self.error_handler(msg)
            return True, encode_type, encode_level
        return False, None, None

    def _get_pipeline_encoding_properties(self):
        """Helper method to get properties of encoding element
        :return: Return encoding type and level
        :rtype: tuple where first item is encoding type and second item is encoding level
        """
        pipeline = self.app_cfg['pipeline']
        elements = pipeline.split('!')
        enc_type = None
        enc_level = None
        for element in elements:
            if "jpegenc" in element:
                match = re.search(r"\s*quality\s*=\s*(\w+)\s*", element)
                enc_type = "jpeg"
                enc_level = int(match.group(1)) if match else int(85)
            if "pngenc" in element:
                match = re.search(r"\s*compression-level\s*=\s*(\w+)\s*",
                                  element)
                enc_type = "png"
                enc_level = match.group(1) if match else "6"
        return enc_type, enc_level

    def _get_gst_buffer_info(self, results):
        """Helper method to get gst buffer data

        :param results: Video frame and additional metadata
        :type: Gst.Sample
        :return: Return frame
        :rtype: bytes
        :return: Return Meta data of the frame
        :rtype: Dict
        """
        # Get buffer data
        with gst_buffer_data(results.get_buffer(), Gst.MapFlags.READ) as data:
            frame = bytes(data)
            # Discarding gst buffer data
            del data

        caps = results.get_caps()
        # Get buffer width & height
        gst_struct = caps.get_structure(0)

        success, width = gst_struct.get_int('width')
        if not success:
            msg = "Failed to get buffer width"
            self.log.error(msg)
            self.error_handler(msg)
        success, height = gst_struct.get_int('height')
        if not success:
            msg = "Failed to get buffer height"
            self.log.error(msg)
            self.error_handler(msg)

        image_format = gst_struct.get_string('format')

        if image_format == 'RGBA' or image_format == 'BGRA':
            channels = 4
        elif image_format == 'GRAY8':
            channels = 1
        else:
            channels = 3

        if image_format is None:
            image_format = 'none'
            
        # Construct meta data
        meta_data = {
            'height': height,
            'width': width,
            'channels': channels,  # NOTE: This should not be constant
            'caps': caps.to_string(),
            'img_format': image_format
        }
        return frame, meta_data

    def _add_pipeline_info_metadata(self, meta_data):

        results = self.get_pipeline_status()
        curr_state = results.state.name
        results = results._asdict()
        results['state'] = curr_state

        meta_data['pipeline'] = {
            'name': self.pipeline_name,
            'version': self.pipeline_version,
            'instance_id': self.pipeline_instance_id,
            'status': results
        }

    def _is_tracking_enabled(self):
        """
        Checks if pipeline has tracking element
        :return: True if gvatrack is used in the pipeline
        :type: Bool
        """
        pipeline = self.app_cfg['pipeline']
        elements = pipeline.split('!')
        if any('gvatrack' in element for element in elements):
            return True
        return False

    def _add_tracking_info(self, meta_data: dict):
        if 'objects' in meta_data.get('annotations', {}):
            for annotation in meta_data['annotations']['objects']:
                id = None
                if self.tracking:
                    self.log.info("Tracking enabled: Deduplicating detections in metadata")
                    bbox = annotation['bbox']
                    for region in meta_data['gva_meta']:
                        gva_bbox = (region['x'],
                                    region['y'],
                                    region['width'] + region['x'],
                                    region['height'] + region['y'])
                        if bbox == list(gva_bbox):
                            id = region['object_id']
                            break
                    annotation.update({'object_id': id})
                else:
                    self.log.debug("Tracking disabled: Setting object id to None")
                    annotation.update({'object_id': id})
            meta_data.update({'gva_meta': []})
        return meta_data

    def _convert_inference_result(self, meta_data: dict):
        """
        Convert the inference result to the standardized DCaaS format
        :param metadata with inference results
        :type: Dict
        :return: metadata with inference results converted to DCaaS format
        :type: Dict
        """

        def convert_x1y1wh_to_x1y1x2y2(boxes: list):
            """
            Convert the bounding box from x1y1wh format (top left co-ordinates, width, height)
            to x1y1x2y2 format(top left and bottom right co-ordinates)

            Args:
                boxes (list): Bounding box in x1y1wh format (top left co-ordinates, width, height).
            """
            boxes = np.array(boxes)
            boxes = np.concatenate([boxes[:, :2], boxes[:, :2] + boxes[:, 2:]],
                                axis=-1)
            return boxes.tolist()

        boxes = []
        labels = []
        scores = []

        for annotation in meta_data['gva_meta']:
            box = [
                annotation['x'], annotation['y'],
                annotation['width'], annotation['height']
            ]
            label = annotation['tensor'][0]['label']
            score = annotation['tensor'][0]['confidence']
            boxes.append(box)
            labels.append(label)
            scores.append(score)

        self.log.debug("boxes are = {}".format(boxes))
        self.log.debug("labels are = {}".format(labels))
        self.log.debug("scores are = {}".format(scores))

        if len(boxes):
            boxes = convert_x1y1wh_to_x1y1x2y2(boxes)

        self.log.debug(
            "x1,y1,w,h to x1,y1,x2,y2 converted boxes = {}".format(boxes))
        converted_result = {'objects': []}

        for box, score, label in zip(boxes, scores, labels):
            converted_result['objects'].append({
                'bbox': box,
                'label': label,
                'score': score,
                'attributes': {
                    'occluded': False,
                    'rotation': 0.0
                }
            })

        self.log.debug(
            "DCaaS format converted inference result = {}".format(
                converted_result))

        meta_data.update({
                'annotations':
                    converted_result,
                'annotation_type':
                    'auto',
                'last_modified':
                    time_ns(),
                'export_code':
                    0
            })
        del meta_data['gva_meta']
        return meta_data

    # Preliminary logic for sequentially incrementing frame id added assuming the frames are not dropped
    # and publisher would receive all frames.
    # Some scenarios to handle in future for a more robust solution:
    # 1. Dropped frames (e.g. by UDFLoader element or videorate element).
    # 2. Add file name to metadata
    # 3. Alternate start-index
    # 4. Multiple video files - reset frame id for each new file.
    # 5. Multiple files read in a loop - reset the frame id for each new file/iteration.
    def _add_frame_id_metadata(self, meta_data):
        meta_data['frame_id'] = self.frame_id
        self.frame_id += 1

    def _publish(self, frame, meta_data):
        """Publish frame/metadata to message bus

        :param frame: video frame
        :type: bytes
        :param meta_data: Meta data
        :type: Dict
        """
        if self.add_timestamp:
            meta_data['time'] = int(datetime.datetime.now(datetime.timezone.utc).timestamp()*1e9)

        for publisher in self.publishers:
            # add data to S3, and block publish for others if enabled
            if isinstance(publisher,S3Writer):
                publisher.queue.append((frame, meta_data))
                                
                if publisher.s3_metadata_write_wait:
                # we assume only one S3 writer is present in the list of publishers, and the very first publisher 
                    if not publisher.s3write_complete.is_set():
                        publisher.s3write_complete.wait()
                    publisher.s3write_complete.clear()
                continue
            
            publisher.queue.append((frame, meta_data))

    def _run(self):
        """Private thread run method.
        """
        self.log.debug('Publisher thread started')

        try:
            while not self.stop_ev.is_set():
                try:
                    results = self.queue.get(timeout=0.5)
                    self.log.debug("Received results from app dest queue")
                    if not results:
                        continue

                    try:
                        frame, meta_data = self._get_gst_buffer_info(
                            results.sample)
                    except ValueError as e:
                        self.log.error(
                            f"Value error occured when getting gst buffer data {e}"
                        )
                        continue

                    if 'img_handle' not in meta_data.keys():
                        meta_data['img_handle'] = self._generate_image_handle(
                            self.img_handle_length)

                    if results.video_frame:
                        utils.get_gva_meta_messages(results.video_frame,
                                                    meta_data)
                        meta_data['gva_meta'] = utils.get_gva_meta_regions(
                            results.video_frame)


                    # raw frame:
                    #    - if encoding params set or publish raw frame is not enabled, encode frame with opencv.
                    #      Any issues with encoding, throw error.
                    #    - Else publish raw frame
                    # (pipeline) encoded frame:
                    #    - Update metadata (encoding type/level)
                    if meta_data['caps'].split(',')[0] == "video/x-raw":
                        self.log.debug("Processing raw frame")
                        if self.mqtt_publish_frame or self.grpc_publish or self.opcua_publish_frame or self.s3_config:
                            if (self.encoding == True) or (not self.publish_raw_frame):
                                self.log.debug("Encoding frame of format {}".format(meta_data["img_format"]))
                                try:
                                    if meta_data.get("task", None) is None and self.send_overlayed_frame:
                                        self.send_overlayed_frame = False
                                        self.log.debug("task key is missing in metadata. overriding overlaying annotation to False")
                                    frame, meta_data['encoding_type'], meta_data[
                                        'encoding_level'] = utils.encode_frame(
                                            self.encoding_type, self.encoding_level,
                                            frame, meta_data['height'],
                                            meta_data['width'],
                                            channels=meta_data['channels'],
                                            meta_data=meta_data)
                                    frame = frame[1].tobytes()
                                    ret_ov = meta_data.pop('overlayText', None)  # upon overlay, discard overlay text, if present
                                    if ret_ov is not None:
                                        self.log.debug("Discarded overlay text from metadata")
                                except ValueError as e:
                                    self.log.error(
                                        f"Value error occured when encoding the image {e}"
                                    )
                                    self.error_handler(e)
                                except cv2.error as e:
                                    self.log.error(
                                        f"CV2 error occured when encoding the image {e}"
                                    )
                                    self.error_handler(e)
                        else:
                            self.log.debug("Publishing raw frame")
                    else:
                        self.log.debug(
                            "Encoded frame received, disabled opencv encoding"
                        )
                        meta_data['encoding_type'], meta_data[
                            'encoding_level'] = self._get_pipeline_encoding_properties(
                            )

                    self._add_pipeline_info_metadata(meta_data)
                    self._add_frame_id_metadata(meta_data)
                    if self.tags:
                        meta_data['tags'] = self.tags
                    self._add_tracking_info(meta_data)
                    if self.convert_metadata_to_dcaas_format:
                        self._convert_inference_result(meta_data)
                    if self.s3_config:
                        s3_metadata = self._add_s3_metadata(meta_data, self.s3_config)
                        meta_data.update(s3_metadata)

                    # TODO: put into clients respective queues
                    self._publish(frame, meta_data)

                    # Discarding frame
                    del frame

                except queue.Empty:
                    continue
        except Exception as e:
            # TODO: Check for more specific errors, attempt reconnect?
            self.log.exception(f'Error in publisher thread: {e}')
            self.error_handler(e)
            
    def _add_s3_metadata(self, meta_data: Dict[str, str], s3_cfg: Dict[str, str]) -> Dict[str, str]:
        """
        Add S3 metadata to the existing metadata
        :param meta_data: Existing metadata
        :type: Dict
        :param s3_cfg: S3 configuration
        :type: Dict
        :return: Return S3 metadata
        :rtype: Dict
        """
        # identify encoding for file extension
        ext = ""
        if meta_data['caps'].split(',')[0] == "image/jpeg":
            ext = ".jpg"
        elif meta_data['caps'].split(',')[0] == "image/png":
            ext = ".png"
        
        s3_metadata = {
            'S3_meta': {
                'bucket': s3_cfg.get('bucket'),
                'key': s3_cfg.get('folder_prefix', "dlstreamer_pipeline_server")+f"/{meta_data['img_handle']}"+ext,
            }
        }
        return s3_metadata<|MERGE_RESOLUTION|>--- conflicted
+++ resolved
@@ -145,17 +145,6 @@
             if len(self.request["destination"]["metadata"]) == 0: # Remove the metadata from destination if list is empty
                 self.request["destination"].pop("metadata")
 
-<<<<<<< HEAD
-=======
-        # if no mqtt config in REST request, check if mqtt config is in app_cfg
-        if not self.mqtt_config and self.app_cfg.get("mqtt_publisher"):
-            self.mqtt_config = self.app_cfg.get("mqtt_publisher")
-        if not self.opcua_config and self.app_cfg.get("opcua_publisher"):
-            self.opcua_config = self.app_cfg.get("opcua_publisher")
-        if not self.influx_config and self.app_cfg.get("influx_write"):
-            self.influx_config = self.app_cfg.get("influx_write")
-
->>>>>>> f527e8a6
     def _get_frame_publisher_config(self,frame_destination):
         """Get config for frame publishers
         :param frame_destination: Frame destination
