# How to publish frames to S3

## Steps

DL Streamer Pipeline Server supports storing frames from media source into an S3 compatible storage. It supports industry standard S3 APIs, thus making it compatible with any S3 storage of your choice. 

First you must add server configuration details such as host, port, credentials, etc. as environment variables to DL Streamer Pipeline Server. 

If you are launching the service along with DL Streamer Pipeline Server, you should add the S3 storage server service details to DL Streamer Pipeline Server's docker-compose.yml file present at `[WORKDIR]/edge-ai-libraries/microservices/dlstreamer-pipeline-server/docker/docker-compose.yml`. For this tutorial we will be following this approach.

> **Note** In an production deployment, you should get the server details from your system admin and update the environment variables or compose file accordingly.

For the sake of demonstration, we will be using MinIO database as the S3 storage for storing frames and will be launched together with DL Streamer Pipeline Server. To get started, follow the steps below.

1. Modify environment variables in `[WORKDIR]/edge-ai-libraries/microservices/dlstreamer-pipeline-server/docker/.env` file.
    - Provide the S3 storage server details and credentials.

        ```sh
        S3_STORAGE_HOST=minio-server
        S3_STORAGE_PORT=9000
        S3_STORAGE_USER=<DATABASE USERNAME> #example S3_STORAGE_USER=minioadmin
        S3_STORAGE_PASS=<DATABASE PASSWORD> #example S3_STORAGE_PASS=minioadmin
        ```
    - For metadata publishing, we would be using MQTT. To enable it, we need to add the host and port details of MQTT broker in `.env` file mentioned above.
        ```sh
        MQTT_HOST=<MQTT_BROKER_IP_ADDRESS>
        MQTT_PORT=1883
        ```
        **Note** the default compose file from DL Streamer Pipeline Server provides an MQTT broker already. If you already have a broker running, only the host and port details are to be added to the environment variables.

2. Add minio service to the docker compose yml.
    - Modify the docker-compose.yml file with the following changes. Add `minio` service under `services` section. Modify the values as per your requirements. The user and passwords are fetched from `.env` file updated in the previous step.

        ```yaml
        services:
          minio:
            image: minio/minio:latest  
            hostname: minio-server
            container_name: minio-server
            ports:
              - "9000:9000"  # S3 API
              - "9090:9090"  # MinIO Console UI
            environment:
              MINIO_ROOT_USER: ${S3_STORAGE_USER}  
              MINIO_ROOT_PASSWORD: ${S3_STORAGE_PASS}
            networks:
              - app_network
            command: server --console-address ":9090" /data
        ```

<<<<<<< HEAD
    - Update `no_proxy` environment section of DL Streamer Pipeline Server service by adding `minio-server` container name to `no_proxy` parameter present under `environment` section of `dlstreamer-pipeline-server` service.
        ```yaml
        services:
          dlstreamer-pipeline-server:
            environment:
              - no_proxy=$no_proxy,multimodal-data-visualization-streaming,${RTSP_CAMERA_IP},minio-server
        ```
        
        > **Note** Ensure that the value added to `no_proxy` matches the `container_name` specified for the `minio` service in the docker-compose file (`[WORKDIR]/edge-ai-libraries/microservices/dlstreamer-pipeline-server/docker/docker-compose.yml`). In this example, it is `minio-server`.

=======
>>>>>>> 3d170986
3. A sample config has been provided for this demonstration at `[WORKDIR]/edge-ai-libraries/microservices/dlstreamer-pipeline-server/configs/sample_s3write/config.json`. We need to volume mount the sample config file in `docker-compose.yml` file. Refer below snippets:

```sh
    volumes:
      # Volume mount [WORKDIR]/edge-ai-libraries/microservices/dlstreamer-pipeline-server/configs/sample_s3write/config.json to config file that DL Streamer Pipeline Server container loads.
      - "../configs/sample_s3write/config.json:/home/pipeline-server/config.json"
```
       
        > **Note** Please note that there is no `gvawatermark` element in the pipeline string, which means unannotated frames will be being published to S3 storage. If you wish to publish annotated frames, consider adding it to your pipeline. In that case, the `"pipeline"` string may look like this.
        ```sh
         "pipeline": "{auto_source} name=source  ! decodebin3 ! videoconvert ! gvadetect name=detection model-instance-id=inst0 ! queue ! gvafpscounter ! gvawatermark ! gvametaconvert add-empty-results=true name=metaconvert ! jpegenc ! appsink name=destination",
        ```

    - The configuration above will allow DL Streamer Pipeline Server to load a pipeline that would run an object detection using dlstreamer element `gvadetect`. Although, the MQTT details are provided in the config.json, the S3 configuration related to the bucket and object path will be sent as part of pipeline launch request mentioned few steps below. To know more about mqtt publishing, refer [here](../user-guide/advanced-guide/detailed_usage/publisher/eis_mqtt_publish_doc.md).

4. Start DL Streamer Pipeline Server and MinIO.
    ```sh
    docker compose up -d
    ```
5. Create MinIO bucket.
    - DL Streamer Pipeline Server expects a bucket to be created before launching the pipeline. 
    Here's is a sample python script (requires `boto3` python package) that would connect to the minio server running and create a bucket named `dlstreamer-pipeline-results`. This is the bucket we will be using to put frame objects to. Modify the parameters according to the MinIO server configured.
        ```python
        import boto3
        url = "http://localhost:9000"
        user = "minioadmin"
        password = "minioadmin"
        bucket_name = "dlstreamer-pipeline-results"
        client= boto3.client(
                    "s3",
                    endpoint_url=url,
                    aws_access_key_id=user,
                    aws_secret_access_key=password
        )
        client.create_bucket(Bucket=bucket_name)
        buckets = client.list_buckets()
        print("Buckets:", [b["Name"] for b in buckets.get("Buckets", [])])
        ```
    - Execute it in a python environment that has `boto3` package installed. Save the python script above as `create_bucket.py` in your current directory.
        ```sh
        python3 create_bucket.py
        ```
6. Launch pipeline by sending the following curl request.
    ``` sh
    curl http://localhost:8080/pipelines/user_defined_pipelines/pallet_defect_detection -X POST -H 'Content-Type: application/json' -d '{
    "source": {
        "uri": "file:///home/pipeline-server/resources/videos/warehouse.avi",
        "type": "uri"
    },
    "destination": {
        "frame": [
            {
                "type": "s3_write",
                "bucket": "dlstreamer-pipeline-results",
                "folder_prefix": "camera1",
                "block": false
            }
        ]
    },
    "parameters": {
        "detection-properties": {
            "model": "/home/pipeline-server/resources/models/geti/pallet_defect_detection/deployment/Detection/model/model.xml",
            "device": "CPU"
        }
    }
    }'
    ```
    
    The frame destination sub-config for `s3_write` indicates that the frame objects (referred by there respective image handles) will be stored in the bucket `dlstreamer-pipeline-results` at the object path prefixed as `camera1`. For example `camera1\<IMG_HANDLE>.jpg`. To learn more about the configuration details of S3 storage mentioned in `S3_write`, refer [here](./advanced-guide/detailed_usage/publisher/s3_frame_storage.md#s3_write-configuration)
    
    **Note**: DL Streamer pipeline server supports only writing of object data to S3 storage. It does not support creating, maintaining or deletion of buckets. It also does not support reading or deletion of objects from bucket. Also, as mentioned before DL Streamer pipeline server assumes that the user already has a S3 storage with buckets configured.
7. Once you start DL Streamer pipeline server with above changes, you should be able to see frames written to S3 storage and metadata over MQTT on topic `dlstreamer_pipeline_results` . Since we are using MinIO storage for our demonstration, you can see the frames being written to Minio by logging into MinIO console. You can access the console in your browser - `http://<S3_STORAGE_HOST>:9090`. Use the credentials specified above in the `[WORKDIR]/edge-ai-libraries/microservices/dlstreamer-pipeline-server/docker/.env` to login into console. After logging into console, you can go to your desired buckets and check the frames stored.
    
    **Note**: Minio console runs at port 9090 by default.
8. To stop DL Streamer pipeline server and other services, run the following. Since the data is stored inside the MinIO container for this demonstration, the frames will not persists after the containers are brought down.
    ```sh
    docker compose down
    ```<|MERGE_RESOLUTION|>--- conflicted
+++ resolved
@@ -48,19 +48,6 @@
             command: server --console-address ":9090" /data
         ```
 
-<<<<<<< HEAD
-    - Update `no_proxy` environment section of DL Streamer Pipeline Server service by adding `minio-server` container name to `no_proxy` parameter present under `environment` section of `dlstreamer-pipeline-server` service.
-        ```yaml
-        services:
-          dlstreamer-pipeline-server:
-            environment:
-              - no_proxy=$no_proxy,multimodal-data-visualization-streaming,${RTSP_CAMERA_IP},minio-server
-        ```
-        
-        > **Note** Ensure that the value added to `no_proxy` matches the `container_name` specified for the `minio` service in the docker-compose file (`[WORKDIR]/edge-ai-libraries/microservices/dlstreamer-pipeline-server/docker/docker-compose.yml`). In this example, it is `minio-server`.
-
-=======
->>>>>>> 3d170986
 3. A sample config has been provided for this demonstration at `[WORKDIR]/edge-ai-libraries/microservices/dlstreamer-pipeline-server/configs/sample_s3write/config.json`. We need to volume mount the sample config file in `docker-compose.yml` file. Refer below snippets:
 
 ```sh
