--- conflicted
+++ resolved
@@ -1,4 +1,3 @@
-<<<<<<< HEAD
 ARG BASE_IMAGE
 FROM ${BASE_IMAGE} AS gstudfloader-builder
 ENV DLSTREAMER_DIR=/opt/intel/dlstreamer
@@ -266,7 +265,7 @@
                  -r  /home/pipeline-server/src/server/requirements.service.txt \
                  -r /home/pipeline-server/src/server/requirements.webrtc.txt \
                  -r /home/pipeline-server/src/server/requirements.txt && \
-    python3 -m pip install --no-cache-dir --upgrade Werkzeug==3.1.3 orjson==3.10.12 packaging==24.2 boto3==1.36.17
+    python3 -m pip install --no-cache-dir --upgrade Werkzeug==3.1.3 orjson==3.10.12 packaging==24.2 boto3==1.36.17 influxdb-client==1.48.0 marshmallow==4.0.0
 
 # OpenTelemetry
 RUN pip3 install --no-cache-dir -r  /home/pipeline-server/src/opentelemetry/requirements.txt
@@ -297,325 +296,4 @@
 
 ENV PYTHONPATH=$PYTHONPATH:/home/pipeline-server/udfs/python/geti_udf
 
-=======
-ARG BASE_IMAGE
-FROM ${BASE_IMAGE} AS dlstreamer-pipeline-server
-ENV DLSTREAMER_DIR=/opt/intel/dlstreamer
-ENV GSTREAMER_DIR=$DLSTREAMER_DIR/gstreamer
-
-USER root
-
-ENV VIRTUAL_ENV=/python3venv
-ENV PATH=$VIRTUAL_ENV/bin:$PATH
-ENV PYTHONPATH=/opt/intel/dlstreamer/gstreamer/lib/python3/dist-packages:/opt/intel/dlstreamer/python:/opt/intel/dlstreamer/gstreamer/lib/python3/dist-packages
-
-WORKDIR /home/pipeline-server
-
-RUN export no_proxy= && \
-    apt-get update --allow-releaseinfo-change && apt-get install -y --no-install-recommends git autoconf  \
-    automake \
-    libglib2.0-dev \
-    libusb-1.0-0-dev \
-    libtool \
-    zlib1g-dev \
-    make \
-    zip \
-    unzip \
-    libopencv-dev \
-    libcjson-dev && \
-    rm -rf /var/lib/apt/lists/*
-
-
-RUN apt-get update && apt-get install -y --no-install-recommends wget && \
-    wget -qO- https://cmake.org/files/v3.15/cmake-3.15.0-Linux-x86_64.tar.gz | \
-    tar --strip-components=1 -xz -C /usr/local
-
-ARG CMAKE_INSTALL_PREFIX
-ARG UTILS_LIB_VERSION
-ARG MSGBUS_LIB_VERSION
-
-COPY packages/eii-utils-${UTILS_LIB_VERSION}-Linux.deb ${WORKDIR}
-COPY packages/util-${UTILS_LIB_VERSION}.zip ${WORKDIR}
-
-COPY packages/eii-messagebus-${MSGBUS_LIB_VERSION}-Linux.deb ${WORKDIR}
-COPY packages/UDFLoader.zip ${WORKDIR}
-COPY packages/udfs.zip ${WORKDIR}
-
-# Installation of utils, eiimessagebus and debian packages. Needed for UDFLoader build
-RUN dpkg -i /home/pipeline-server/eii-utils-${UTILS_LIB_VERSION}-Linux.deb && \
-    dpkg -i /home/pipeline-server/eii-messagebus-${MSGBUS_LIB_VERSION}-Linux.deb && \
-    rm -rf eii-*.deb
-
-RUN unzip UDFLoader.zip -d /home/pipeline-server && \
-    unzip udfs.zip -d /home/pipeline-server && \
-    unzip util-${UTILS_LIB_VERSION}.zip -d /home/pipeline-server && \
-    rm -rf udfs.zip UDFLoader.zip util-*.zip
-
-COPY ./plugins/gst-udf-loader/ /home/pipeline-server/gst-udf-loader
-
-RUN apt-get install -y --no-install-recommends python3-dev
-
-# Build UDF loader lib
-RUN /bin/bash -c "echo $PATH && \
-                  pip3 install numpy==1.26.4 && \
-                  pip3 install Cython==0.29.34 && \
-                  cd /home/pipeline-server/UDFLoader && \
-                  rm -rf build && \
-                  mkdir build && \
-                  cd build && \
-                  cmake -DCMAKE_INSTALL_INCLUDEDIR=$CMAKE_INSTALL_PREFIX/include -DCMAKE_INSTALL_PREFIX=$CMAKE_INSTALL_PREFIX -DWITH_TESTS=${RUN_TESTS} -DCMAKE_BUILD_TYPE=${CMAKE_BUILD_TYPE} \
-                  .. && \
-                  make && \
-                  if [ "${RUN_TESTS}" = "ON" ] ; then \
-                     cd ./tests && \
-                     source ./source.sh && \
-                     ./frame-tests && \
-                     ./udfloader-tests && \
-                     cd .. ; \
-                  fi && \
-                  make install"
-
-ENV LD_LIBRARY_PATH=${CMAKE_INSTALL_PREFIX}/lib:${CMAKE_INSTALL_PREFIX}/lib/udfs:${DLSTREAMER_DIR}/lib:${DLSTREAMER_DIR}/lib/gstreamer-1.0:${LD_LIBRARY_PATH}:/root/.local/bin \
-    LIBRARY_PATH=/opt/intel/dlstreamer/gstreamer/lib/:${LIBRARY_PATH} \
-    CPLUS_INCLUDE_PATH=${CPLUS_INCLUDE_PATH}:${DLSTREAMER_DIR}/include/dlstreamer/gst/videoanalytics:${DLSTREAMER_DIR}/include/dlstreamer/gst/metadata:/root/.local/bin:${DLSTREAMER_DIR}/gstreamer/include/gstreamer-1.0/ \
-    C_INCLUDE_PATH=${C_INCLUDE_PATH}:${DLSTREAMER_DIR}/gstreamer/include/gstreamer-1.0/ \
-    PYTHONPATH=$PYTHONPATH:/usr/local/lib/:/root/.local/bin \
-    PATH=$PATH:${DLSTREAMER_DIR}/gstreamer/bin:${DLSTREAMER_DIR}/gstreamer/bin/gstreamer-1.0:/usr/local/sbin:/usr/local/bin:/usr/sbin:/usr/bin:/sbin:/bin:/root/.local/bin \
-    PKG_CONFIG_PATH=/usr/share/pkgconfig:/usr/lib/x86_64-linux-gnu/pkgconfig:/usr/lib/pkgconfig:/opt/intel/dlstreamer/gstreamer/lib/pkgconfig:/opt/intel/dlstreamer/build/intel64/Release/lib/pkgconfig:
-
-RUN export no_proxy= && \
-    apt-get update && \
-    apt-get install -y -q --no-install-recommends libdrm-dev=\* && \
-    apt-get clean && \
-    rm -rf /var/lib/apt/lists/*
-
-# Build gst-udf-loader plugin
-RUN /bin/bash -c "cd /home/pipeline-server/gst-udf-loader/ \
-    && if [ -d \"build\" ] ; then rm -rf build ; fi \
-    && mkdir build \
-    && cd gst_plugin && sed -i '/dlstreamer_gst_meta/c\\\t/opt/intel/dlstreamer/build/intel64/Release/lib/libdlstreamer_gst_meta.so' CMakeLists.txt && cd .. \
-    && cd build \
-    && cmake -DCMAKE_BUILD_TYPE=${CMAKE_BUILD_TYPE} -DCMAKE_INSTALL_INCLUDEDIR=${CMAKE_INSTALL_PREFIX}/include -DCMAKE_INSTALL_PREFIX=${CMAKE_INSTALL_PREFIX} .. \
-    && make"
-
-############################# DL Streamer Pipeline Server runtime ################################
-
-USER root
-
-WORKDIR /home/pipeline-server
-
-ENV DEBIAN_FRONTEND=noninteractive
-ENV LD_RUN_PATH="/usr/lib"
-ENV LIBRARY_PATH=$LD_RUN_PATH:$LIBVA_DRIVERS_PATH
-ENV LD_LIBRARY_PATH=$LD_LIBRARY_PATH:$LIBVA_DRIVERS_PATH:"usr/local/lib"
-ENV PKG_CONFIG_PATH="/usr/lib/x86_64-linux-gnu/pkgconfig"
-ENV TERM="xterm"
-ENV GST_DEBUG="1"
-
-ARG CMAKE_INSTALL_PREFIX
-
-RUN cp ${CMAKE_INSTALL_PREFIX}/lib/libeiiudfloader.so ${DLSTREAMER_DIR}/gstreamer/lib
-RUN cp /home/pipeline-server/gst-udf-loader/build/gst_plugin/libgstudfloader.so ${DLSTREAMER_DIR}/gstreamer/lib
-
-ARG USER
-ARG UID
-
-RUN useradd -ms /bin/bash -G video,audio,users,plugdev ${USER} -o -u $UID && \
-    chown ${USER}:${USER} -R /home/pipeline-server /root
-
-RUN mkdir -p /home/${USER}/ && chown -R ${USER}:${USER} /home/${USER}
-
-ENV cl_cache_dir=/home/.cl_cache \
-    XDG_RUNTIME_DIR=/home/.xdg_runtime_dir \
-    LD_LIBRARY_PATH=${LD_LIBRARY_PATH}:/usr/local/lib:/home/pipeline-server:/usr/local/lib/udfs \
-    PYTHONPATH=$PYTHONPATH:/opt/intel/eii/lib:/home/pipeline-server/:/home/pipeline-server/udfs:/home/pipeline-server/server:/usr/local/lib/
-
-RUN mkdir -p $cl_cache_dir && chmod -R g+s $cl_cache_dir && chown ${USER}:users $cl_cache_dir
-ENV XDG_RUNTIME_DIR=/home/.xdg_runtime_dir
-RUN mkdir -p $XDG_RUNTIME_DIR && chmod -R g+s $XDG_RUNTIME_DIR && chown ${USER}:users $XDG_RUNTIME_DIR
-
-ENV LD_LIBRARY_PATH ${LD_LIBRARY_PATH}:/usr/local/lib:/home/pipeline-server:${CMAKE_INSTALL_PREFIX}/lib:${CMAKE_INSTALL_PREFIX}/lib/udfs
-
-### To install other/newer Genicam camera SDKs add the installation steps here
-
-RUN apt-get update && apt-get install -y --no-install-recommends git
-
-ENV PATH=$PATH:/home/pipeline-server/.local/bin
-
-COPY ./tests/requirements.txt /home/pipeline-server/tests/requirements.txt
-RUN pip3 install -r /home/pipeline-server/tests/requirements.txt
-
-# Install for ntp timestamping
-RUN pip3 install ntplib==0.4.0
-
-#Patch and install OpenVINO model api
-COPY ./docker/model_api.patch /home/pipeline-server/model_api.patch
-RUN pip3 install openvino-model-api==0.2.5
-
-# site packages path independent of Python version (Python 3.10 for Ubuntu 22.04 and Python 3.12 for Ubuntu 24.04)
-RUN MODEL_API_PATH=$(python3 -c "import site; print(site.getsitepackages()[0])")/model_api && \
-    cd $MODEL_API_PATH && \
-    git apply /home/pipeline-server/model_api.patch
-
-# Ubuntu 22: Python 3.10 still often gets pre-built datumaro wheels, so Rust might be unused.
-# Ubuntu 24: Python 3.12 rarely has wheels for datumaro, so it falls back to source — Rust is required here (for building datumaro - needed for geti-sdk installation).
-# Detect Ubuntu version and install Rust only on Ubuntu 24
-RUN . /etc/os-release && \
-    if [ "$VERSION_ID" = "24.04" ]; then \
-        apt-get update && \
-        apt-get install -y --no-install-recommends curl build-essential && \
-        curl https://sh.rustup.rs -sSf | sh -s -- -y --default-toolchain 1.87.0 && \
-        echo 'source $HOME/.cargo/env' >> ~/.bashrc && \
-        export PATH="/root/.cargo/bin:$PATH" && \
-        pip install --upgrade pip && \
-        pip install geti-sdk==2.7.1 && \
-        # clean up Rust installation files
-        rm -rf /root/.cargo /root/.rustup; \
-    else \
-        pip install --upgrade pip && \
-        pip install geti-sdk==2.7.1; \
-    fi && \
-    apt-get clean && \
-    rm -rf /var/lib/apt/lists/* /tmp/* /root/.cache
-
-
-
-# Uninstall cuda-python installed by Geti SDK because of proprietary license causing OSPDT issue
-RUN pip3 uninstall -y cuda-python aiohappyeyeballs
-
-# Install schedule for python job scheduling
-RUN pip3 install schedule==1.2.1
-
-# Install opcua
-RUN pip3 install asyncua==1.1.5
-
-# Downgrading Flask due to an atttribute error(JSONEncoder)
-RUN pip3 uninstall -y Flask && \
-    pip3 install Flask==2.2.5
-
-# Visualizer webtrc requirements
-RUN apt-get update && apt-get install libnice10 libnice-dev -y --no-install-recommends
-#RUN cp /usr/lib/x86_64-linux-gnu/gstreamer-1.0/libgstnice.so /opt/intel/dlstreamer/lib/gstreamer-1.0
-
-WORKDIR /thirdparty
-
-USER root
-RUN pip3 install pydantic==2.8.2
-
-RUN apt-get update && apt-get install libxtst6 -y --no-install-recommends
-RUN pip3 install deep_sort_realtime
-
-ARG DOWNLOAD_GPL_SOURCES
-
-ARG UBUNTU_COPYLEFT_DEPS=""
-
-ARG PYTHON_COPYLEFT_DEPS="https://git.launchpad.net/launchpadlib \
-                          https://github.com/GNOME/pygobject \
-                          https://github.com/FreeOpcUa/opcua-asyncio \
-                          https://github.com/Lucretiel/autocommand \
-                          https://github.com/certifi/python-certifi \
-                          https://git.launchpad.net/wadllib \
-                          https://git.launchpad.net/ubuntu/+source/python-apt \
-                          https://git.launchpad.net/lazr.restfulclient \
-                          https://git.launchpad.net/lazr.uri"
-
-ARG PYTHON_NO_REPO_SOURCE="https://files.pythonhosted.org/packages/32/12/0409b3992c9a023d1521d9352d4c41bb1d43684ccb82899e716103e2bd88/bubblewrap-1.2.0.zip"
-
-COPY ./thirdparty/third_party_deb_apk_deps.txt /thirdparty/
-COPY ./thirdparty/third_party_programs.txt /thirdparty/
-
-RUN if [ "$DOWNLOAD_GPL_SOURCES" = "yes" ]; then \
-        sed -Ei 's/# deb-src /deb-src /' /etc/apt/sources.list && \
-        apt-get update && \
-        root_dir=$PWD && \
-        mkdir -p ./apt-sources/dlstreamer-pipeline-server && cd ./apt-sources/dlstreamer-pipeline-server && \
-        cp ../../third_party_deb_apk_deps.txt . && \
-        for line in $(cat third_party_deb_apk_deps.txt | xargs -n1); \
-        do \
-        package=$(echo $line); \
-        grep -l GPL /usr/share/doc/${package}/copyright; \
-        exit_status=$?; \
-        if [ $exit_status -eq 0 ]; then \
-            apt-get source -q --download-only $package;  \
-        fi \
-        done && \
-        cd $root_dir && \
-        echo "Cloning Debian and Ubuntu github deps..." && \
-        mkdir -p ./github-sources/Ubuntu_Deb && cd ./github-sources/Ubuntu_Deb && \
-        for f in `echo $UBUNTU_COPYLEFT_DEPS | xargs -n1`; do git clone $f && \
-        cd "$(basename "$f")" && \
-        rm -rf .git && \
-        cd ..; done && \
-        cd ../ && \
-        mkdir -p Python && cd Python && \
-        echo "Cloning Python github dependency" && \
-        for f in `echo $PYTHON_COPYLEFT_DEPS | xargs -n1`; do git clone $f && \
-        wget $PYTHON_NO_REPO_SOURCE && \
-        cd "$(basename "$f")" && \
-        rm -rf .git && \
-        cd ..; done && \
-        cd $root_dir && \
-        echo "Download source for $(ls | wc -l) third-party packages: $(du -sh)"; \
-        rm -rf /var/lib/apt/lists/*;\
-    fi
-
-
-WORKDIR /home/pipeline-server
-
-USER $USER
-
-# Copy source code
-COPY ./docker/run.sh .
-COPY ./utils/*.py ./utils/
-COPY ./src/ ./src
-
-# Install server requirements
-USER root
-RUN pip3 install PyYAML==5.4.1 --no-build-isolation && \
-    pip3 install -r  /home/pipeline-server/src/server/requirements.service.txt \
-                 -r /home/pipeline-server/src/server/requirements.webrtc.txt \
-                 -r /home/pipeline-server/src/server/requirements.txt && \
-    python3 -m pip install --upgrade Werkzeug==3.1.3 orjson==3.10.12 packaging==24.2 boto3==1.36.17 influxdb-client==1.48.0 marshmallow==4.0.0
-USER ${USER}
-
-# OpenTelemetry
-USER root
-RUN pip3 install --no-cache -r  /home/pipeline-server/src/opentelemetry/requirements.txt
-RUN pip3 install --upgrade opentelemetry-exporter-otlp
-USER ${USER}
-
-# Disable OpenVINO Telemetry
-RUN opt_in_out --opt_out
-
-# Create Models directory
-RUN mkdir -p /home/pipeline-server/models
-
-# Copy python UDFs for user_defined_pipelines/udfloader_sample pipeline
-COPY ./user_scripts/udfs/python/dummy.py /home/pipeline-server/udfs/python/dummy.py
-COPY ./user_scripts/udfs/python/add_label.py /home/pipeline-server/udfs/python/add_label.py
-COPY ./user_scripts/udfs/python/dummy_publisher.py /home/pipeline-server/udfs/python/dummy_publisher.py
-COPY ./user_scripts/udfs/python/geti_udf/ /home/pipeline-server/udfs/python/geti_udf/
-
-# Copy unit tests
-COPY ./tests /home/pipeline-server/tests
-
-# Copy geti pallet defect detection sample
-COPY ./resources/models/geti /home/pipeline-server/resources/models/geti
-COPY ./resources/videos/classroom.avi /home/pipeline-server/resources/videos/classroom.avi
-COPY ./resources/videos/warehouse.avi /home/pipeline-server/resources/videos/warehouse.avi
-COPY ./resources/videos/person-bicycle-car-detection.mp4 /home/pipeline-server/resources/videos/person-bicycle-car-detection.mp4
-#COPY ./pipelines/user_defined_pipelines/person_detection /home/pipeline-server/pipelines/user_defined_pipelines/person_detection
-
-# Copy GVAPYTHON samples
-COPY ./user_scripts/gvapython/geti/ /home/pipeline-server/gvapython/geti
-COPY ./user_scripts/gvapython/mqtt_publisher/ /home/pipeline-server/gvapython/mqtt_publisher
-COPY ./user_scripts/gvapython/timestamp/ /home/pipeline-server/gvapython/timestamp
-COPY ./user_scripts/gvapython/gva_event_meta /home/pipeline-server/gvapython/gva_event_meta
-
-# Copy default config
-COPY ./configs/default/config.json /home/pipeline-server/config.json
-
-ENV PYTHONPATH=$PYTHONPATH:/home/pipeline-server/udfs/python/geti_udf
-
->>>>>>> 5335cda6
 ENTRYPOINT ["./run.sh"]