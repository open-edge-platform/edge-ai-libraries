name: "[DLS] PR workflow"
run-name: "[DLS] PR  workflow (by @${{ github.actor }} via ${{ github.event_name }})"
on:
  push:
    branches:
      - 'main'
    paths:
      - 'libraries/dl-streamer/cmake/**'
      - 'libraries/dl-streamer/docker/**'
      - 'libraries/dl-streamer/include/**'
      - 'libraries/dl-streamer/python/**'
      - 'libraries/dl-streamer/samples/**'
      - 'libraries/dl-streamer/scripts/**'
      - 'libraries/dl-streamer/src/**'
      - 'libraries/dl-streamer/tests/**'
      - 'libraries/dl-streamer/thirdparty/**'
  pull_request:
    paths:
      - 'libraries/dl-streamer/cmake/**'
      - 'libraries/dl-streamer/docker/**'
      - 'libraries/dl-streamer/include/**'
      - 'libraries/dl-streamer/python/**'
      - 'libraries/dl-streamer/samples/**'
      - 'libraries/dl-streamer/scripts/**'
      - 'libraries/dl-streamer/src/**'
      - 'libraries/dl-streamer/tests/**'
      - 'libraries/dl-streamer/thirdparty/**'
  workflow_call:
  workflow_dispatch:
permissions: {}

jobs:
  build-dev-images:
    permissions:
      contents: read
      packages: read  
    name: Build dev imgs
    uses: ./.github/workflows/dls-build-dev-docker-images.yaml
    permissions:
      contents: read
      packages: read

  build-deb-and-img:
    permissions:
      contents: read
      packages: read  
    name: Build .deb pkgs and deb imgs
    uses: ./.github/workflows/dls-build-deb-packages-and-images.yaml
<<<<<<< HEAD

  filter-docker-related-changes:
    permissions:
      contents: read   
    name: Detect changes in docker/
    runs-on: ubuntu-latest
    outputs:
      docker_changed: ${{ steps.check.outputs.docker_changed }}
    steps:
      - name: Check out edge-ai-libraries repository
        uses: actions/checkout@11bd71901bbe5b1630ceea73d27597364c9af683 #4.2.2
        with:
          persist-credentials: false
          fetch-depth: 0

      - name: Fetch main branch for comparison
        run: git fetch origin main

      - id: check
        name: Detect changes in docker/
        run: |
          echo "🔍 Checking for changes in 'libraries/dl-streamer/docker/'..."
          CHANGED_FILES=$(git diff --name-only origin/main HEAD)
          echo "📄 Changed files:"
          echo "$CHANGED_FILES"
          if echo "$CHANGED_FILES" | grep -q '^libraries/dl-streamer/docker/'; then
            echo "docker_changed=true" >> "$GITHUB_OUTPUT"
            echo "🟡 Docker-related changes detected."
          else
            echo "docker_changed=false" >> "$GITHUB_OUTPUT"
            echo "✅ No docker-related changes."
          fi

  trivy-config-scan:
    permissions:
      contents: read   
    needs: [filter-docker-related-changes]
    if: needs.filter-docker-related-changes.outputs.docker_changed == 'true'
    name: Scan ${{ matrix.name }}
    strategy:
      fail-fast: false
      matrix:
        include:
          - name: dlstreamer_ubuntu22
            path: libraries/dl-streamer/docker/onebinary/ubuntu22/dlstreamer_ubuntu22.Dockerfile
            output: reports/dlstreamer_ubuntu22.json
          - name: dlstreamer_ubuntu24
            path: libraries/dl-streamer/docker/onebinary/ubuntu24/dlstreamer_ubuntu24.Dockerfile
            output: reports/dlstreamer_ubuntu24.json
          - name: dlstreamer_dev_ubuntu22
            path: libraries/dl-streamer/docker/devel/ubuntu22/dlstreamer_dev_ubuntu22.Dockerfile
            output: reports/dlstreamer_dev_ubuntu22.json
          - name: dlstreamer_dev_ubuntu24
            path: libraries/dl-streamer/docker/devel/ubuntu24/dlstreamer_dev_ubuntu24.Dockerfile
            output: reports/dlstreamer_dev_ubuntu24.json
          - name: fedora41
            path: libraries/dl-streamer/docker/devel/fedora41/dlstreamer_dev_fedora41.Dockerfile
            output: reports/fedora41.json
    uses: ./.github/workflows/trivy-config-mode.yaml
    with:
      dockerfile-path: ${{ matrix.path }}
      trivy-report-format: 'json'
      severity-levels: 'HIGH,CRITICAL'
      output-report-path: ${{ matrix.output }}
      name: ${{ matrix.name }}
=======
    permissions:
      contents: read
      packages: read

>>>>>>> 175b19dc
<|MERGE_RESOLUTION|>--- conflicted
+++ resolved
@@ -1,120 +1,113 @@
-name: "[DLS] PR workflow"
-run-name: "[DLS] PR  workflow (by @${{ github.actor }} via ${{ github.event_name }})"
-on:
-  push:
-    branches:
-      - 'main'
-    paths:
-      - 'libraries/dl-streamer/cmake/**'
-      - 'libraries/dl-streamer/docker/**'
-      - 'libraries/dl-streamer/include/**'
-      - 'libraries/dl-streamer/python/**'
-      - 'libraries/dl-streamer/samples/**'
-      - 'libraries/dl-streamer/scripts/**'
-      - 'libraries/dl-streamer/src/**'
-      - 'libraries/dl-streamer/tests/**'
-      - 'libraries/dl-streamer/thirdparty/**'
-  pull_request:
-    paths:
-      - 'libraries/dl-streamer/cmake/**'
-      - 'libraries/dl-streamer/docker/**'
-      - 'libraries/dl-streamer/include/**'
-      - 'libraries/dl-streamer/python/**'
-      - 'libraries/dl-streamer/samples/**'
-      - 'libraries/dl-streamer/scripts/**'
-      - 'libraries/dl-streamer/src/**'
-      - 'libraries/dl-streamer/tests/**'
-      - 'libraries/dl-streamer/thirdparty/**'
-  workflow_call:
-  workflow_dispatch:
-permissions: {}
-
-jobs:
-  build-dev-images:
-    permissions:
-      contents: read
-      packages: read  
-    name: Build dev imgs
-    uses: ./.github/workflows/dls-build-dev-docker-images.yaml
-    permissions:
-      contents: read
-      packages: read
-
-  build-deb-and-img:
-    permissions:
-      contents: read
-      packages: read  
-    name: Build .deb pkgs and deb imgs
-    uses: ./.github/workflows/dls-build-deb-packages-and-images.yaml
-<<<<<<< HEAD
-
-  filter-docker-related-changes:
-    permissions:
-      contents: read   
-    name: Detect changes in docker/
-    runs-on: ubuntu-latest
-    outputs:
-      docker_changed: ${{ steps.check.outputs.docker_changed }}
-    steps:
-      - name: Check out edge-ai-libraries repository
-        uses: actions/checkout@11bd71901bbe5b1630ceea73d27597364c9af683 #4.2.2
-        with:
-          persist-credentials: false
-          fetch-depth: 0
-
-      - name: Fetch main branch for comparison
-        run: git fetch origin main
-
-      - id: check
-        name: Detect changes in docker/
-        run: |
-          echo "🔍 Checking for changes in 'libraries/dl-streamer/docker/'..."
-          CHANGED_FILES=$(git diff --name-only origin/main HEAD)
-          echo "📄 Changed files:"
-          echo "$CHANGED_FILES"
-          if echo "$CHANGED_FILES" | grep -q '^libraries/dl-streamer/docker/'; then
-            echo "docker_changed=true" >> "$GITHUB_OUTPUT"
-            echo "🟡 Docker-related changes detected."
-          else
-            echo "docker_changed=false" >> "$GITHUB_OUTPUT"
-            echo "✅ No docker-related changes."
-          fi
-
-  trivy-config-scan:
-    permissions:
-      contents: read   
-    needs: [filter-docker-related-changes]
-    if: needs.filter-docker-related-changes.outputs.docker_changed == 'true'
-    name: Scan ${{ matrix.name }}
-    strategy:
-      fail-fast: false
-      matrix:
-        include:
-          - name: dlstreamer_ubuntu22
-            path: libraries/dl-streamer/docker/onebinary/ubuntu22/dlstreamer_ubuntu22.Dockerfile
-            output: reports/dlstreamer_ubuntu22.json
-          - name: dlstreamer_ubuntu24
-            path: libraries/dl-streamer/docker/onebinary/ubuntu24/dlstreamer_ubuntu24.Dockerfile
-            output: reports/dlstreamer_ubuntu24.json
-          - name: dlstreamer_dev_ubuntu22
-            path: libraries/dl-streamer/docker/devel/ubuntu22/dlstreamer_dev_ubuntu22.Dockerfile
-            output: reports/dlstreamer_dev_ubuntu22.json
-          - name: dlstreamer_dev_ubuntu24
-            path: libraries/dl-streamer/docker/devel/ubuntu24/dlstreamer_dev_ubuntu24.Dockerfile
-            output: reports/dlstreamer_dev_ubuntu24.json
-          - name: fedora41
-            path: libraries/dl-streamer/docker/devel/fedora41/dlstreamer_dev_fedora41.Dockerfile
-            output: reports/fedora41.json
-    uses: ./.github/workflows/trivy-config-mode.yaml
-    with:
-      dockerfile-path: ${{ matrix.path }}
-      trivy-report-format: 'json'
-      severity-levels: 'HIGH,CRITICAL'
-      output-report-path: ${{ matrix.output }}
-      name: ${{ matrix.name }}
-=======
-    permissions:
-      contents: read
-      packages: read
-
->>>>>>> 175b19dc
+name: "[DLS] PR workflow"
+run-name: "[DLS] PR  workflow (by @${{ github.actor }} via ${{ github.event_name }})"
+on:
+  push:
+    branches:
+      - 'main'
+    paths:
+      - 'libraries/dl-streamer/cmake/**'
+      - 'libraries/dl-streamer/docker/**'
+      - 'libraries/dl-streamer/include/**'
+      - 'libraries/dl-streamer/python/**'
+      - 'libraries/dl-streamer/samples/**'
+      - 'libraries/dl-streamer/scripts/**'
+      - 'libraries/dl-streamer/src/**'
+      - 'libraries/dl-streamer/tests/**'
+      - 'libraries/dl-streamer/thirdparty/**'
+  pull_request:
+    paths:
+      - 'libraries/dl-streamer/cmake/**'
+      - 'libraries/dl-streamer/docker/**'
+      - 'libraries/dl-streamer/include/**'
+      - 'libraries/dl-streamer/python/**'
+      - 'libraries/dl-streamer/samples/**'
+      - 'libraries/dl-streamer/scripts/**'
+      - 'libraries/dl-streamer/src/**'
+      - 'libraries/dl-streamer/tests/**'
+      - 'libraries/dl-streamer/thirdparty/**'
+  workflow_call:
+  workflow_dispatch:
+permissions: {}
+
+jobs:
+  build-dev-images:
+    permissions:
+      contents: read
+      packages: read  
+    name: Build dev imgs
+    uses: ./.github/workflows/dls-build-dev-docker-images.yaml
+    permissions:
+      contents: read
+      packages: read
+
+  build-deb-and-img:
+    permissions:
+      contents: read
+      packages: read  
+    name: Build .deb pkgs and deb imgs
+    uses: ./.github/workflows/dls-build-deb-packages-and-images.yaml
+
+  filter-docker-related-changes:
+    permissions:
+      contents: read   
+    name: Detect changes in docker/
+    runs-on: ubuntu-latest
+    outputs:
+      docker_changed: ${{ steps.check.outputs.docker_changed }}
+    steps:
+      - name: Check out edge-ai-libraries repository
+        uses: actions/checkout@11bd71901bbe5b1630ceea73d27597364c9af683 #4.2.2
+        with:
+          persist-credentials: false
+          fetch-depth: 0
+
+      - name: Fetch main branch for comparison
+        run: git fetch origin main
+
+      - id: check
+        name: Detect changes in docker/
+        run: |
+          echo "🔍 Checking for changes in 'libraries/dl-streamer/docker/'..."
+          CHANGED_FILES=$(git diff --name-only origin/main HEAD)
+          echo "📄 Changed files:"
+          echo "$CHANGED_FILES"
+          if echo "$CHANGED_FILES" | grep -q '^libraries/dl-streamer/docker/'; then
+            echo "docker_changed=true" >> "$GITHUB_OUTPUT"
+            echo "🟡 Docker-related changes detected."
+          else
+            echo "docker_changed=false" >> "$GITHUB_OUTPUT"
+            echo "✅ No docker-related changes."
+          fi
+
+  trivy-config-scan:
+    permissions:
+      contents: read   
+    needs: [filter-docker-related-changes]
+    if: needs.filter-docker-related-changes.outputs.docker_changed == 'true'
+    name: Scan ${{ matrix.name }}
+    strategy:
+      fail-fast: false
+      matrix:
+        include:
+          - name: dlstreamer_ubuntu22
+            path: libraries/dl-streamer/docker/onebinary/ubuntu22/dlstreamer_ubuntu22.Dockerfile
+            output: reports/dlstreamer_ubuntu22.json
+          - name: dlstreamer_ubuntu24
+            path: libraries/dl-streamer/docker/onebinary/ubuntu24/dlstreamer_ubuntu24.Dockerfile
+            output: reports/dlstreamer_ubuntu24.json
+          - name: dlstreamer_dev_ubuntu22
+            path: libraries/dl-streamer/docker/devel/ubuntu22/dlstreamer_dev_ubuntu22.Dockerfile
+            output: reports/dlstreamer_dev_ubuntu22.json
+          - name: dlstreamer_dev_ubuntu24
+            path: libraries/dl-streamer/docker/devel/ubuntu24/dlstreamer_dev_ubuntu24.Dockerfile
+            output: reports/dlstreamer_dev_ubuntu24.json
+          - name: fedora41
+            path: libraries/dl-streamer/docker/devel/fedora41/dlstreamer_dev_fedora41.Dockerfile
+            output: reports/fedora41.json
+    uses: ./.github/workflows/trivy-config-mode.yaml
+    with:
+      dockerfile-path: ${{ matrix.path }}
+      trivy-report-format: 'json'
+      severity-levels: 'HIGH,CRITICAL'
+      output-report-path: ${{ matrix.output }}
+      name: ${{ matrix.name }}