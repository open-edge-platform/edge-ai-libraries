name: "[DLS] PR workflow"
run-name: "[DLS] PR  workflow (by @${{ github.actor }} via ${{ github.event_name }})"
on:
  push:
    branches:
      - 'main'
    paths:
      - 'libraries/dl-streamer/*'
      - 'libraries/dl-streamer/cmake/**'
      - 'libraries/dl-streamer/docker/**'
      - 'libraries/dl-streamer/include/**'
      - 'libraries/dl-streamer/python/**'
      - 'libraries/dl-streamer/samples/**'
      - 'libraries/dl-streamer/scripts/**'
      - 'libraries/dl-streamer/src/**'
      - 'libraries/dl-streamer/tests/**'
      - 'libraries/dl-streamer/thirdparty/**'
  pull_request:
    paths:
      - 'libraries/dl-streamer/*'
      - 'libraries/dl-streamer/cmake/**'
      - 'libraries/dl-streamer/docker/**'
      - 'libraries/dl-streamer/include/**'
      - 'libraries/dl-streamer/python/**'
      - 'libraries/dl-streamer/samples/**'
      - 'libraries/dl-streamer/scripts/**'
      - 'libraries/dl-streamer/src/**'
      - 'libraries/dl-streamer/tests/**'
      - 'libraries/dl-streamer/thirdparty/**'
  workflow_call:
  workflow_dispatch:
permissions: {}

jobs:
  check-license-headers:
    permissions:
      contents: read
    name: SCAN check license headers
    runs-on: ubuntu-latest
    steps:
    - name: Check out edge-ai-libraries repository
      uses: actions/checkout@11bd71901bbe5b1630ceea73d27597364c9af683 #4.2.2
      with:
        persist-credentials: false

    - name: Check license headers
      uses: ./.github/actions/common/license-namespace-checker

  static-code-analysis:
    permissions:
      security-events: write
      actions: read
      contents: read
      packages: read
    name: SCAN static code analysis
    uses: ./.github/workflows/codeql.yaml

  static-code-analysis-for-c-cpp:
    permissions:
      security-events: write
      actions: read
      contents: read
      packages: read
    name: SCAN DLS static C/C++ code analysis
    uses: ./.github/workflows/dls-coverity.yaml
    secrets: inherit

  build-dev-images:
    permissions:
      contents: read
      packages: read
<<<<<<< HEAD
    name: Build dev imgs
    uses: ./.github/workflows/dls-build-dev-docker-images-and-run-unit.yaml
=======
    name: BUILD dev imgs
    uses: ./.github/workflows/dls-build-dev-docker-images.yaml
>>>>>>> aa41e768

  unit-tests:
    permissions:
      contents: read
      packages: read
    name: Run Unit tests
    uses: ./.github/workflows/dls-unit-tests.yaml
    
  build-and-test-deb-and-deb_img:
    permissions:
      contents: read
      packages: read
    name: BUILD & TEST .deb pkgs & img
    uses: ./.github/workflows/dls-build-and-test-deb_pkgs-and-deb_imgs.yaml

  filter-docker-related-changes:
    permissions:
      contents: read
    name: SCAN detect changes in docker dir
    runs-on: ubuntu-latest
    outputs:
      docker_changed: ${{ steps.check.outputs.docker_changed }}
    steps:
      - name: Check out edge-ai-libraries repository
        uses: actions/checkout@11bd71901bbe5b1630ceea73d27597364c9af683 #4.2.2
        with:
          persist-credentials: false
          fetch-depth: 0

      - name: Fetch main branch for comparison
        run: git fetch origin main

      - id: check
        name: Detect changes in docker directory
        run: |
          echo "🔍 Checking for changes in 'libraries/dl-streamer/docker/'..."
          CHANGED_FILES=$(git diff --name-only origin/main HEAD)
          echo "📄 Changed files:"
          echo "$CHANGED_FILES"
          if echo "$CHANGED_FILES" | grep -q '^libraries/dl-streamer/docker/'; then
            echo "docker_changed=true" >> "$GITHUB_OUTPUT"
            echo "🟡 Docker-related changes detected."
          else
            echo "docker_changed=false" >> "$GITHUB_OUTPUT"
            echo "✅ No docker-related changes."
          fi

  trivy-config-scan:
    permissions:
      contents: read
    needs: [filter-docker-related-changes]
    if: needs.filter-docker-related-changes.outputs.docker_changed == 'true'
    name: SCAN Trivy ${{ matrix.name }}
    strategy:
      fail-fast: false
      matrix:
        include:
          - name: dlstreamer_ubuntu22
            path: libraries/dl-streamer/docker/ubuntu/ubuntu22.Dockerfile
            output: reports/dlstreamer_ubuntu22.json
          - name: dlstreamer_ubuntu24
            path: libraries/dl-streamer/docker/ubuntu/ubuntu24.Dockerfile
            output: reports/dlstreamer_ubuntu24.json
          - name: dlstreamer_fedora41
            path: libraries/dl-streamer/docker/fedora41/dlstreamer_fedora41.Dockerfile
            output: reports/dlstreamer_fedora41.json
          - name: dlstreamer_dev_fedora41
            path: libraries/dl-streamer/docker/fedora41/dlstreamer_dev_fedora41.Dockerfile
            output: reports/dlstreamer_dev_fedora41.json
          - name: dlstreamer-testing-ubuntu
            path: libraries/dl-streamer/docker/ubuntu/ubuntu-testing.Dockerfile 
            output: reports/dlstreamer-testing-ubuntu.json
    uses: ./.github/workflows/trivy-config-mode.yaml
    with:
      dockerfile-path: ${{ matrix.path }}
      trivy-report-format: 'json'
      severity-levels: 'HIGH,CRITICAL'
      output-report-path: ${{ matrix.output }}
      name: ${{ matrix.name }}

  clamav:
    permissions:
      contents: read
    name: SCAN ClamAV antivirus
    runs-on: ubuntu-latest
    steps:
    - name: Check out edge-ai-libraries repository
      uses: actions/checkout@11bd71901bbe5b1630ceea73d27597364c9af683 #4.2.2
      with:
        persist-credentials: false
        path: edge-ai-libraries-repo

    - uses: open-edge-platform/orch-ci/.github/actions/clamav@37eef2d2a0909dfe8ff26bb0730ab2f13dfbcaf6
      with:
        project-folder: edge-ai-libraries-repo/libraries/dl-streamer
        report-path: clamav_scan_report-dlstreamer.txt

    - name: Upload ClamAV Scan Report
      uses: actions/upload-artifact@ea165f8d65b6e75b540449e92b4886f43607fa02  # v4.6.2
      with:
        name: ${{ env.CLAMAV_ARTIFACT_NAME }}
        path: ${{ env.SANITIZED_CLAMAV_REPORT_PATH }}

  bandit:
    permissions:
      contents: read
    name: SCAN Bandit
    runs-on: ubuntu-latest
    steps:
    - name: Check out edge-ai-libraries repository
      uses: actions/checkout@11bd71901bbe5b1630ceea73d27597364c9af683 #4.2.2
      with:
        persist-credentials: false

    - name: Run Bandit scan
      uses: open-edge-platform/orch-ci/.github/actions/security/bandit@d475e84f8b0b7bff118f0e8f56712390ef8d2828
      with:
        scan-scope: "changed"
        severity-level: "HIGH"
        confidence-level: "HIGH"
        output-format: "txt"
<|MERGE_RESOLUTION|>--- conflicted
+++ resolved
@@ -1,199 +1,194 @@
-name: "[DLS] PR workflow"
-run-name: "[DLS] PR  workflow (by @${{ github.actor }} via ${{ github.event_name }})"
-on:
-  push:
-    branches:
-      - 'main'
-    paths:
-      - 'libraries/dl-streamer/*'
-      - 'libraries/dl-streamer/cmake/**'
-      - 'libraries/dl-streamer/docker/**'
-      - 'libraries/dl-streamer/include/**'
-      - 'libraries/dl-streamer/python/**'
-      - 'libraries/dl-streamer/samples/**'
-      - 'libraries/dl-streamer/scripts/**'
-      - 'libraries/dl-streamer/src/**'
-      - 'libraries/dl-streamer/tests/**'
-      - 'libraries/dl-streamer/thirdparty/**'
-  pull_request:
-    paths:
-      - 'libraries/dl-streamer/*'
-      - 'libraries/dl-streamer/cmake/**'
-      - 'libraries/dl-streamer/docker/**'
-      - 'libraries/dl-streamer/include/**'
-      - 'libraries/dl-streamer/python/**'
-      - 'libraries/dl-streamer/samples/**'
-      - 'libraries/dl-streamer/scripts/**'
-      - 'libraries/dl-streamer/src/**'
-      - 'libraries/dl-streamer/tests/**'
-      - 'libraries/dl-streamer/thirdparty/**'
-  workflow_call:
-  workflow_dispatch:
-permissions: {}
-
-jobs:
-  check-license-headers:
-    permissions:
-      contents: read
-    name: SCAN check license headers
-    runs-on: ubuntu-latest
-    steps:
-    - name: Check out edge-ai-libraries repository
-      uses: actions/checkout@11bd71901bbe5b1630ceea73d27597364c9af683 #4.2.2
-      with:
-        persist-credentials: false
-
-    - name: Check license headers
-      uses: ./.github/actions/common/license-namespace-checker
-
-  static-code-analysis:
-    permissions:
-      security-events: write
-      actions: read
-      contents: read
-      packages: read
-    name: SCAN static code analysis
-    uses: ./.github/workflows/codeql.yaml
-
-  static-code-analysis-for-c-cpp:
-    permissions:
-      security-events: write
-      actions: read
-      contents: read
-      packages: read
-    name: SCAN DLS static C/C++ code analysis
-    uses: ./.github/workflows/dls-coverity.yaml
-    secrets: inherit
-
-  build-dev-images:
-    permissions:
-      contents: read
-      packages: read
-<<<<<<< HEAD
-    name: Build dev imgs
-    uses: ./.github/workflows/dls-build-dev-docker-images-and-run-unit.yaml
-=======
-    name: BUILD dev imgs
-    uses: ./.github/workflows/dls-build-dev-docker-images.yaml
->>>>>>> aa41e768
-
-  unit-tests:
-    permissions:
-      contents: read
-      packages: read
-    name: Run Unit tests
-    uses: ./.github/workflows/dls-unit-tests.yaml
-    
-  build-and-test-deb-and-deb_img:
-    permissions:
-      contents: read
-      packages: read
-    name: BUILD & TEST .deb pkgs & img
-    uses: ./.github/workflows/dls-build-and-test-deb_pkgs-and-deb_imgs.yaml
-
-  filter-docker-related-changes:
-    permissions:
-      contents: read
-    name: SCAN detect changes in docker dir
-    runs-on: ubuntu-latest
-    outputs:
-      docker_changed: ${{ steps.check.outputs.docker_changed }}
-    steps:
-      - name: Check out edge-ai-libraries repository
-        uses: actions/checkout@11bd71901bbe5b1630ceea73d27597364c9af683 #4.2.2
-        with:
-          persist-credentials: false
-          fetch-depth: 0
-
-      - name: Fetch main branch for comparison
-        run: git fetch origin main
-
-      - id: check
-        name: Detect changes in docker directory
-        run: |
-          echo "🔍 Checking for changes in 'libraries/dl-streamer/docker/'..."
-          CHANGED_FILES=$(git diff --name-only origin/main HEAD)
-          echo "📄 Changed files:"
-          echo "$CHANGED_FILES"
-          if echo "$CHANGED_FILES" | grep -q '^libraries/dl-streamer/docker/'; then
-            echo "docker_changed=true" >> "$GITHUB_OUTPUT"
-            echo "🟡 Docker-related changes detected."
-          else
-            echo "docker_changed=false" >> "$GITHUB_OUTPUT"
-            echo "✅ No docker-related changes."
-          fi
-
-  trivy-config-scan:
-    permissions:
-      contents: read
-    needs: [filter-docker-related-changes]
-    if: needs.filter-docker-related-changes.outputs.docker_changed == 'true'
-    name: SCAN Trivy ${{ matrix.name }}
-    strategy:
-      fail-fast: false
-      matrix:
-        include:
-          - name: dlstreamer_ubuntu22
-            path: libraries/dl-streamer/docker/ubuntu/ubuntu22.Dockerfile
-            output: reports/dlstreamer_ubuntu22.json
-          - name: dlstreamer_ubuntu24
-            path: libraries/dl-streamer/docker/ubuntu/ubuntu24.Dockerfile
-            output: reports/dlstreamer_ubuntu24.json
-          - name: dlstreamer_fedora41
-            path: libraries/dl-streamer/docker/fedora41/dlstreamer_fedora41.Dockerfile
-            output: reports/dlstreamer_fedora41.json
-          - name: dlstreamer_dev_fedora41
-            path: libraries/dl-streamer/docker/fedora41/dlstreamer_dev_fedora41.Dockerfile
-            output: reports/dlstreamer_dev_fedora41.json
-          - name: dlstreamer-testing-ubuntu
-            path: libraries/dl-streamer/docker/ubuntu/ubuntu-testing.Dockerfile 
-            output: reports/dlstreamer-testing-ubuntu.json
-    uses: ./.github/workflows/trivy-config-mode.yaml
-    with:
-      dockerfile-path: ${{ matrix.path }}
-      trivy-report-format: 'json'
-      severity-levels: 'HIGH,CRITICAL'
-      output-report-path: ${{ matrix.output }}
-      name: ${{ matrix.name }}
-
-  clamav:
-    permissions:
-      contents: read
-    name: SCAN ClamAV antivirus
-    runs-on: ubuntu-latest
-    steps:
-    - name: Check out edge-ai-libraries repository
-      uses: actions/checkout@11bd71901bbe5b1630ceea73d27597364c9af683 #4.2.2
-      with:
-        persist-credentials: false
-        path: edge-ai-libraries-repo
-
-    - uses: open-edge-platform/orch-ci/.github/actions/clamav@37eef2d2a0909dfe8ff26bb0730ab2f13dfbcaf6
-      with:
-        project-folder: edge-ai-libraries-repo/libraries/dl-streamer
-        report-path: clamav_scan_report-dlstreamer.txt
-
-    - name: Upload ClamAV Scan Report
-      uses: actions/upload-artifact@ea165f8d65b6e75b540449e92b4886f43607fa02  # v4.6.2
-      with:
-        name: ${{ env.CLAMAV_ARTIFACT_NAME }}
-        path: ${{ env.SANITIZED_CLAMAV_REPORT_PATH }}
-
-  bandit:
-    permissions:
-      contents: read
-    name: SCAN Bandit
-    runs-on: ubuntu-latest
-    steps:
-    - name: Check out edge-ai-libraries repository
-      uses: actions/checkout@11bd71901bbe5b1630ceea73d27597364c9af683 #4.2.2
-      with:
-        persist-credentials: false
-
-    - name: Run Bandit scan
-      uses: open-edge-platform/orch-ci/.github/actions/security/bandit@d475e84f8b0b7bff118f0e8f56712390ef8d2828
-      with:
-        scan-scope: "changed"
-        severity-level: "HIGH"
-        confidence-level: "HIGH"
-        output-format: "txt"
+name: "[DLS] PR workflow"
+run-name: "[DLS] PR  workflow (by @${{ github.actor }} via ${{ github.event_name }})"
+on:
+  push:
+    branches:
+      - 'main'
+    paths:
+      - 'libraries/dl-streamer/*'
+      - 'libraries/dl-streamer/cmake/**'
+      - 'libraries/dl-streamer/docker/**'
+      - 'libraries/dl-streamer/include/**'
+      - 'libraries/dl-streamer/python/**'
+      - 'libraries/dl-streamer/samples/**'
+      - 'libraries/dl-streamer/scripts/**'
+      - 'libraries/dl-streamer/src/**'
+      - 'libraries/dl-streamer/tests/**'
+      - 'libraries/dl-streamer/thirdparty/**'
+  pull_request:
+    paths:
+      - 'libraries/dl-streamer/*'
+      - 'libraries/dl-streamer/cmake/**'
+      - 'libraries/dl-streamer/docker/**'
+      - 'libraries/dl-streamer/include/**'
+      - 'libraries/dl-streamer/python/**'
+      - 'libraries/dl-streamer/samples/**'
+      - 'libraries/dl-streamer/scripts/**'
+      - 'libraries/dl-streamer/src/**'
+      - 'libraries/dl-streamer/tests/**'
+      - 'libraries/dl-streamer/thirdparty/**'
+  workflow_call:
+  workflow_dispatch:
+permissions: {}
+
+jobs:
+  check-license-headers:
+    permissions:
+      contents: read
+    name: SCAN check license headers
+    runs-on: ubuntu-latest
+    steps:
+    - name: Check out edge-ai-libraries repository
+      uses: actions/checkout@11bd71901bbe5b1630ceea73d27597364c9af683 #4.2.2
+      with:
+        persist-credentials: false
+
+    - name: Check license headers
+      uses: ./.github/actions/common/license-namespace-checker
+
+  static-code-analysis:
+    permissions:
+      security-events: write
+      actions: read
+      contents: read
+      packages: read
+    name: SCAN static code analysis
+    uses: ./.github/workflows/codeql.yaml
+
+  static-code-analysis-for-c-cpp:
+    permissions:
+      security-events: write
+      actions: read
+      contents: read
+      packages: read
+    name: SCAN DLS static C/C++ code analysis
+    uses: ./.github/workflows/dls-coverity.yaml
+    secrets: inherit
+
+  build-dev-images:
+    permissions:
+      contents: read
+      packages: read
+    name: BUILD dev imgs
+    uses: ./.github/workflows/dls-build-dev-docker-images-and-run-unit.yaml
+
+  unit-tests:
+    permissions:
+      contents: read
+      packages: read
+    name: Run Unit tests
+    uses: ./.github/workflows/dls-unit-tests.yaml
+    
+  build-and-test-deb-and-deb_img:
+    permissions:
+      contents: read
+      packages: read
+    name: BUILD & TEST .deb pkgs & img
+    uses: ./.github/workflows/dls-build-and-test-deb_pkgs-and-deb_imgs.yaml
+
+  filter-docker-related-changes:
+    permissions:
+      contents: read
+    name: SCAN detect changes in docker dir
+    runs-on: ubuntu-latest
+    outputs:
+      docker_changed: ${{ steps.check.outputs.docker_changed }}
+    steps:
+      - name: Check out edge-ai-libraries repository
+        uses: actions/checkout@11bd71901bbe5b1630ceea73d27597364c9af683 #4.2.2
+        with:
+          persist-credentials: false
+          fetch-depth: 0
+
+      - name: Fetch main branch for comparison
+        run: git fetch origin main
+
+      - id: check
+        name: Detect changes in docker directory
+        run: |
+          echo "🔍 Checking for changes in 'libraries/dl-streamer/docker/'..."
+          CHANGED_FILES=$(git diff --name-only origin/main HEAD)
+          echo "📄 Changed files:"
+          echo "$CHANGED_FILES"
+          if echo "$CHANGED_FILES" | grep -q '^libraries/dl-streamer/docker/'; then
+            echo "docker_changed=true" >> "$GITHUB_OUTPUT"
+            echo "🟡 Docker-related changes detected."
+          else
+            echo "docker_changed=false" >> "$GITHUB_OUTPUT"
+            echo "✅ No docker-related changes."
+          fi
+
+  trivy-config-scan:
+    permissions:
+      contents: read
+    needs: [filter-docker-related-changes]
+    if: needs.filter-docker-related-changes.outputs.docker_changed == 'true'
+    name: SCAN Trivy ${{ matrix.name }}
+    strategy:
+      fail-fast: false
+      matrix:
+        include:
+          - name: dlstreamer_ubuntu22
+            path: libraries/dl-streamer/docker/ubuntu/ubuntu22.Dockerfile
+            output: reports/dlstreamer_ubuntu22.json
+          - name: dlstreamer_ubuntu24
+            path: libraries/dl-streamer/docker/ubuntu/ubuntu24.Dockerfile
+            output: reports/dlstreamer_ubuntu24.json
+          - name: dlstreamer_fedora41
+            path: libraries/dl-streamer/docker/fedora41/dlstreamer_fedora41.Dockerfile
+            output: reports/dlstreamer_fedora41.json
+          - name: dlstreamer_dev_fedora41
+            path: libraries/dl-streamer/docker/fedora41/dlstreamer_dev_fedora41.Dockerfile
+            output: reports/dlstreamer_dev_fedora41.json
+          - name: dlstreamer-testing-ubuntu
+            path: libraries/dl-streamer/docker/ubuntu/ubuntu-testing.Dockerfile 
+            output: reports/dlstreamer-testing-ubuntu.json
+    uses: ./.github/workflows/trivy-config-mode.yaml
+    with:
+      dockerfile-path: ${{ matrix.path }}
+      trivy-report-format: 'json'
+      severity-levels: 'HIGH,CRITICAL'
+      output-report-path: ${{ matrix.output }}
+      name: ${{ matrix.name }}
+
+  clamav:
+    permissions:
+      contents: read
+    name: SCAN ClamAV antivirus
+    runs-on: ubuntu-latest
+    steps:
+    - name: Check out edge-ai-libraries repository
+      uses: actions/checkout@11bd71901bbe5b1630ceea73d27597364c9af683 #4.2.2
+      with:
+        persist-credentials: false
+        path: edge-ai-libraries-repo
+
+    - uses: open-edge-platform/orch-ci/.github/actions/clamav@37eef2d2a0909dfe8ff26bb0730ab2f13dfbcaf6
+      with:
+        project-folder: edge-ai-libraries-repo/libraries/dl-streamer
+        report-path: clamav_scan_report-dlstreamer.txt
+
+    - name: Upload ClamAV Scan Report
+      uses: actions/upload-artifact@ea165f8d65b6e75b540449e92b4886f43607fa02  # v4.6.2
+      with:
+        name: ${{ env.CLAMAV_ARTIFACT_NAME }}
+        path: ${{ env.SANITIZED_CLAMAV_REPORT_PATH }}
+
+  bandit:
+    permissions:
+      contents: read
+    name: SCAN Bandit
+    runs-on: ubuntu-latest
+    steps:
+    - name: Check out edge-ai-libraries repository
+      uses: actions/checkout@11bd71901bbe5b1630ceea73d27597364c9af683 #4.2.2
+      with:
+        persist-credentials: false
+
+    - name: Run Bandit scan
+      uses: open-edge-platform/orch-ci/.github/actions/security/bandit@d475e84f8b0b7bff118f0e8f56712390ef8d2828
+      with:
+        scan-scope: "changed"
+        severity-level: "HIGH"
+        confidence-level: "HIGH"
+        output-format: "txt"