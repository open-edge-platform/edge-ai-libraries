#!/bin/bash

# Color codes for terminal output
RED='\033[0;31m'
GREEN='\033[0;32m'
YELLOW='\033[0;33m'
BLUE='\033[0;34m'
NC='\033[0m' # No Color

# Setting variables for directories used as volume mounts. Could be required during stopping containers as well.
export OVMS_CONFIG_DIR=${PWD}/config/ovms_config
export OV_MODEL_DIR=${PWD}/ov_models
export CONFIG_DIR=${PWD}/config
export NGINX_CONFIG=${CONFIG_DIR}/nginx.conf
export RABBITMQ_CONFIG=${CONFIG_DIR}/rmq.conf

# Setting command usage and invalid arguments handling before the actual setup starts
if [ "$#" -eq 0 ] ||  ([ "$#" -eq 1 ] && [ "$1" = "--help" ]); then
    # If no valid argument is passed, print usage information
    echo -e "-----------------------------------------------------------------"
    echo -e  "${YELLOW}USAGE: ${GREEN}source setup.sh ${BLUE}[--setenv | --down | --help | --summary ${GREEN}[config]${BLUE} | --search ${GREEN}[config]${BLUE} | --all ${GREEN}[config]${BLUE}]"
    echo -e  "${YELLOW}"
    echo -e  "  --setenv:     Set environment variables without starting any containers"
    echo -e  "  --summary:    Configure and bring up Video Summarization application"
    echo -e  "  --search:     Configure and bring up Video Search application"
    echo -e  "  --all:        Configure and bring up both Video Summarization and Video Search applications"
    echo -e  "  --down:       Bring down all the docker containers for the application which was brought up."
    echo -e  "  --help:       Show this help message"
    echo -e  "  config:       Optional argument (only works with --summary, --search, or --all) to print the final"
    echo -e  "                compose configuration with all variables resolved without starting containers${NC}"
    echo -e "-----------------------------------------------------------------"
    return 0

elif [ "$#" -gt 2 ]; then
    echo -e "${RED}ERROR: Too many arguments provided.${NC}"
    echo -e "${YELLOW}Use --help for usage information${NC}"
    return 1

elif [ "$1" != "--help" ] && [ "$1" != "--summary" ] && [ "$1" != "--all" ] && [ "$1" != "--search" ] && [ "$1" != "--setenv" ] && [ "$1" != "--down" ]; then
    # Default case for unrecognized first option
    echo -e "${RED}Unknown option: $1 ${NC}"
    echo -e "${YELLOW}Use --help for usage information${NC}"
    return 1

elif [ "$#" -eq 2 ] && [ "$2" != "config" ]; then
    # Invalid second argument
    echo -e "${RED}Unknown second argument: $2${NC}"
    echo -e "${YELLOW}The only valid second argument is 'config'${NC}"
    return 1
    
elif [ "$#" -eq 2 ] && [ "$2" = "config" ] && [ "$1" != "--summary" ] && [ "$1" != "--search" ] && [ "$1" != "--all" ]; then
    # Config argument used with incorrect first argument
    echo -e "${RED}The 'config' argument can only be used with --summary, --search, or --all${NC}"
    echo -e "${YELLOW}Use --help for usage information${NC}"
    return 1

elif [ "$1" = "--down" ]; then
    # If --down is passed, bring down the Docker containers
    echo -e "${YELLOW}Bringing down the Docker containers... ${NC}"
    docker compose -f docker/compose.base.yaml -f docker/compose.summary.yaml -f docker/compose.search.yaml --profile ovms down
    if [ $? -ne 0 ]; then
        echo -e "${RED}ERROR: Failed to stop and remove containers.${NC}"
        return 1
    fi
    echo -e "${GREEN}All containers were successfully stopped and removed. ${NC}"
    return 0
fi

# Host port for nginx proxy server (port on which we access the application)
export APP_HOST_PORT=12345

# Export all environment variables
# Base configuration
export HOST_IP=$(ip route get 1 | awk '{print $7}')  # Fetch the host IP
# Add HOST_IP to no_proxy only if not already present
[[ $no_proxy != *"${HOST_IP}"* ]] && export no_proxy="${no_proxy},${HOST_IP}"
export TAG=${TAG:-latest}

# If REGISTRY_URL is set, ensure it ends with a trailing slash
# Using parameter expansion to conditionally append '/' if not already present
[[ -n "$REGISTRY_URL" ]] && REGISTRY_URL="${REGISTRY_URL%/}/"

# If PROJECT_NAME is set, ensure it ends with a trailing slash
[[ -n "$PROJECT_NAME" ]] && PROJECT_NAME="${PROJECT_NAME%/}/"

export REGISTRY="${REGISTRY_URL}${PROJECT_NAME}"
echo -e "${GREEN}Using registry: ${YELLOW}$REGISTRY ${NC}"

# env for vlm-openvino-serving
export VLM_HOST_PORT=9766
export VLM_MODEL_NAME=${VLM_MODEL_NAME}
export VLM_COMPRESSION_WEIGHT_FORMAT=int8
export VLM_DEVICE=CPU
export VLM_SEED=42
export WORKERS=${WORKERS:-6}
export VLM_LOG_LEVEL=${VLM_LOG_LEVEL:-info}
export VLM_MAX_COMPLETION_TOKENS=${VLM_MAX_COMPLETION_TOKENS}
export VLM_ACCESS_LOG_FILE=${VLM_ACCESS_LOG_FILE:-/dev/null}
export VLM_HOST=vlm-openvino-serving
export VLM_ENDPOINT=http://${VLM_HOST}:8000/v1
export USER_ID=$(id -u)
export USER_GROUP_ID=$(id -g)
export VIDEO_GROUP_ID=$(getent group video | awk -F: '{printf "%s\n", $3}')
export RENDER_GROUP_ID=$(getent group render | awk -F: '{printf "%s\n", $3}')

# Set VLM_OPENVINO_LOG_LEVEL based on VLM_LOG_LEVEL
# OpenVINO log levels: 0=NO, 1=ERR, 2=WARNING, 3=INFO, 4=DEBUG, 5=TRACE
case "${VLM_LOG_LEVEL}" in
    "debug")
        export VLM_OPENVINO_LOG_LEVEL=4  # DEBUG
        export VLM_ACCESS_LOG_FILE=${VLM_ACCESS_LOG_FILE:--}
        ;;
    "info")
        export VLM_OPENVINO_LOG_LEVEL=0  # INFO
        export VLM_ACCESS_LOG_FILE=${VLM_ACCESS_LOG_FILE:-/dev/null}
        ;;
    "warning")
        export VLM_OPENVINO_LOG_LEVEL=2  # WARNING
        export VLM_ACCESS_LOG_FILE=${VLM_ACCESS_LOG_FILE:--}
        ;;
    "error")
        export VLM_OPENVINO_LOG_LEVEL=1  # ERR
        export VLM_ACCESS_LOG_FILE=${VLM_ACCESS_LOG_FILE:--}
        ;;
    *)
        export VLM_OPENVINO_LOG_LEVEL=0  # INFO (default)
        export VLM_ACCESS_LOG_FILE=${VLM_ACCESS_LOG_FILE:-/dev/null}
        ;;
esac

# OpenVINO Configuration (optional)
# OV_CONFIG allows you to pass OpenVINO configuration parameters as a JSON string
# If not set, the default configuration will be: {"PERFORMANCE_HINT": "LATENCY"}
if [ -n "$OV_CONFIG" ]; then
    export OV_CONFIG=$OV_CONFIG
    echo -e "${GREEN}Using custom OpenVINO configuration: ${YELLOW}$OV_CONFIG${NC}"
else
    unset OV_CONFIG
    # Default configuration will be handled by the VLM service
    echo -e "${GREEN}Using default OpenVINO configuration: ${YELLOW}{\"PERFORMANCE_HINT\": \"LATENCY\"}${NC}"
fi

# env for pipeline-manager
export PM_HOST_PORT=3001
export PM_HOST=pipeline-manager
export PM_SUMMARIZATION_MAX_COMPLETION_TOKENS=4000
export PM_CAPTIONING_MAX_COMPLETION_TOKENS=1024
export PM_LLM_CONCURRENT=2
export PM_VLM_CONCURRENT=4
export PM_MULTI_FRAME_COUNT=12
export PM_MINIO_BUCKET=video-summary

# env for ovms-service
export LLM_DEVICE=CPU
export LLM_MODEL_API="v1/models"
export OVMS_LLM_MODEL_NAME=${OVMS_LLM_MODEL_NAME}
export OVMS_HTTP_HOST_PORT=8300
export OVMS_GRPC_HOST_PORT=9300
export OVMS_HOST=ovms-service

# env for video-ingestion-service
export EVAM_HOST=video-ingestion
export EVAM_PIPELINE_HOST_PORT=8090
export EVAM_DEVICE=CPU

# env for rabbitmq
export RABBITMQ_AMQP_HOST_PORT=5672
export RABBITMQ_MANAGEMENT_UI_HOST_PORT=15672
export RABBITMQ_MQTT_HOST_PORT=1883
export RABBITMQ_USER=${RABBITMQ_USER}  # Set this in your shell before running the script
export RABBITMQ_PASSWORD=${RABBITMQ_PASSWORD} # Set this in your shell before running the script
export RABBITMQ_HOST=rabbitmq-service

# env for postgres
export POSTGRES_HOST_PORT=5432
export POSTGRES_USER=${POSTGRES_USER}  # Set this in your shell before running the script
export POSTGRES_PASSWORD=${POSTGRES_PASSWORD}  # Set this in your shell before running the script
export POSTGRES_DB=video_summary_db
export POSTGRES_HOST=postgres-service

# env for audio-analyzer service
export AUDIO_HOST_PORT=8999
export AUDIO_ENABLED_MODELS=${ENABLED_WHISPER_MODELS}
export AUDIO_MAX_FILE=314572800 # 300MB
export AUDIO_HOST=audio-analyzer
export AUDIO_ENDPOINT=http://$AUDIO_HOST:8000

# env for minio-service
export MINIO_API_HOST_PORT=4001
export MINIO_CONSOLE_HOST_PORT=4002
export MINIO_HOST=minio-service
export MINIO_ROOT_USER=${MINIO_ROOT_USER} # Set this in your shell before running the script
export MINIO_ROOT_PASSWORD=${MINIO_ROOT_PASSWORD} # Set this in your shell before running the script

# env for vdms-vector-db
export VDMS_VDB_HOST_PORT=55555
export VDMS_VDB_HOST=vdms-vector-db

# env for vdms-dataprep-ms
export VDMS_DATAPREP_HOST_PORT=6016
export VDMS_DATAPREP_HOST=vdms-dataprep
export VDMS_DATAPREP_ENDPOINT=http://$VDMS_DATAPREP_HOST:8000
export VDMS_PIPELINE_MANAGER_UPLOAD=http://$PM_HOST:3000

# env for vclip-embedding-ms
export VCLIP_HOST_PORT=9777
export VCLIP_MODEL=${VCLIP_MODEL}
export QWEN_MODEL=${QWEN_MODEL}
export VCLIP_START_OFFSET_SEC=0
export VCLIP_CLIP_DURATION=15
export VCLIP_NUM_FRAMES=64
export VCLIP_DEVICE=${VCLIP_DEVICE:-CPU}
export VCLIP_USE_OV=false
# Set VCLIP_USE_OV to true if VCLIP_DEVICE is GPU
if [ "$ENABLE_EMBEDDING_GPU" = true ]; then
    export VCLIP_DEVICE=GPU
    export VCLIP_USE_OV=true
    echo -e "${BLUE}VCLIP-EMBEDDING-MS will use OpenVINO on GPU${NC}"
fi
export VCLIP_HOST=vclip-embedding-ms
export VCLIP_ENDPOINT=http://$VCLIP_HOST:8000/embeddings

# env for video-search
export VS_HOST_PORT=7890
export VS_WATCHER_DIR=$PWD/data
export VS_DELETE_PROCESSED_FILES=false
export VS_INITIAL_DUMP=false
export VS_DEFAULT_CLIP_DURATION=15
export VS_DEBOUNCE_TIME=1
export VS_HOST=video-search
export VS_ENDPOINT=http://$VS_HOST:8000

# env for vss-ui
export UI_HOST_PORT=9998
# If nginx not being used, set this in your shell with pipeline manager's complete url with host and port. 
export UI_PM_ENDPOINT=${UI_PM_ENDPOINT:-/manager}
# if nginx not being used, set this in your shell with minio's complete url with host and port.
export UI_ASSETS_ENDPOINT=${UI_ASSETS_ENDPOINT:-/datastore}

export CONFIG_SOCKET_APPEND=${CONFIG_SOCKET_APPEND} # Set this to CONFIG_ON in your shell, if nginx not being used

# Object detection model settings
export OD_MODEL_NAME=${OD_MODEL_NAME}
export OD_MODEL_TYPE=${OD_MODEL_TYPE:-"yolo_v8"}
export OD_MODEL_OUTPUT_DIR=${OV_MODEL_DIR}/yoloworld
echo -e "${GREEN}Using object detection model: ${YELLOW}$OD_MODEL_NAME of type $OD_MODEL_TYPE ${NC}"
echo -e "${GREEN}Output directory for object detection model: ${YELLOW}$OD_MODEL_OUTPUT_DIR ${NC}"


# Verify if required environment variables are set in current shell, only when container down is not requested.
if [ "$1" != "--down" ] && [ "$2" != "config" ]; then
    if [ -z "$MINIO_ROOT_USER" ]; then
        echo -e "${RED}ERROR: MINIO_ROOT_USER is not set in your shell environment.${NC}"
        return
    fi

    if [ -z "$MINIO_ROOT_PASSWORD" ]; then
        echo -e "${RED}ERROR: MINIO_ROOT_PASSWORD is not set in your shell environment.${NC}"
        return
    fi

    if [ -z "$POSTGRES_USER" ]; then
        echo -e "${RED}ERROR: POSTGRES_USER is not set in your shell environment.${NC}"
        return
    fi
    if [ -z "$POSTGRES_PASSWORD" ]; then
        echo -e "${RED}ERROR: POSTGRES_PASSWORD is not set in your shell environment.${NC}"
        return
    fi
    if [ "$1" != "--search" ]; then
        if [ -z "$RABBITMQ_USER" ]; then
            echo -e "${RED}ERROR: RABBITMQ_USER is not set in your shell environment.${NC}"
            return
        fi
        if [ -z "$RABBITMQ_PASSWORD" ]; then
            echo -e "${RED}ERROR: RABBITMQ_PASSWORD is not set in your shell environment.${NC}"
            return
        fi
        if [ -z "$VLM_MODEL_NAME" ]; then
            echo -e "${RED}ERROR: VLM_MODEL_NAME is not set in your shell environment.${NC}"
            return
        fi
        if [ -z "$ENABLED_WHISPER_MODELS" ]; then
            echo -e "${RED}ERROR: ENABLED_WHISPER_MODELS is not set in your shell environment.${NC}"
            return
        fi
        if [ -z "$OD_MODEL_NAME" ]; then
            echo -e "${RED}ERROR: OD_MODEL_NAME is not set in your shell environment.${NC}"
            return
        fi
    fi
    if [ "$1" != "--summary" ]; then
        if [ -z "$VCLIP_MODEL" ]; then
            echo -e "${RED}ERROR: VCLIP_MODEL is not set in your shell environment.${NC}"
            return
        elif [ "$VCLIP_MODEL" != "openai/clip-vit-base-patch32" ]; then
            echo -e "${RED}ERROR: VCLIP_MODEL is set to an invalid value. Expected: 'openai/clip-vit-base-patch32'.${NC}"
            return
        fi
        if [ -z "$QWEN_MODEL" ] || [ "$QWEN_MODEL" != "Qwen/Qwen3-Embedding-0.6B" ]; then
            echo -e "ERROR: QWEN_MODEL is either not set or set to invalid value in your shell environment."
        return
fi
    fi
    if [ "$ENABLE_OVMS_LLM_SUMMARY" = true ] || [ "$ENABLE_OVMS_LLM_SUMMARY_GPU" = true ]; then
        if [ -z "$OVMS_LLM_MODEL_NAME" ]; then
            echo -e "${RED}ERROR: OVMS_LLM_MODEL_NAME is not set in your shell environment.${NC}"
            return
        fi
    fi
fi

# if only base environment variables are to be set without deploying application, exit here
if [ "$1" = "--setenv" ]; then
    echo -e  "${BLUE}Done setting up all environment variables. ${NC}"
    return 0
fi

# Add rendering device group ID for GPU support when needed
# Check if render device exist
if ls /dev/dri/render* >/dev/null 2>&1; then
    echo -e  "${GREEN}RENDER device exist. Getting the GID...${NC}"
    export RENDER_DEVICE_GID=$(stat -c "%g" /dev/dri/render* | head -n 1)
else
    echo -e  "${YELLOW}RENDER device does not exist. Setting RENDER_DEVICE_GID to 0 ${NC}"
    export RENDER_DEVICE_GID=0
fi

# Function to convert object detection models
convert_object_detection_models() {
    echo -e  "Setting up Python environment for object detection model conversion..."
    # Check if python3-venv is already installed
    if ! dpkg-query -W -f='${Status}' python3-venv 2>/dev/null | grep -q "ok installed"; then
        echo -e  "Installing python3-venv package..."
        sudo apt install -y python3-venv
    else
        echo -e  "python3-venv is already installed, skipping installation"
    fi

    # Create and activate virtual environment for model conversion
    python3 -m venv ov_model_venv
    source ov_model_venv/bin/activate

    echo -e  "Installing required packages for model conversion..."
    pip install -q "openvino>=2025.0.0" "nncf>=2.9.0"
    pip install -q "torch>=2.1" "torchvision>=0.16" "ultralytics==8.3.59" onnx tqdm opencv-python --extra-index-url https://download.pytorch.org/whl/cpu
    
    # Create model conversion script

    echo -e  "Converting object detection model: ${OD_MODEL_NAME} (${OD_MODEL_TYPE})..."
    python3 video-ingestion/resources/scripts/converter.py --model-name "${OD_MODEL_NAME}" --model-type "${OD_MODEL_TYPE}" --output-dir "${OD_MODEL_OUTPUT_DIR}"

    echo -e  "Model conversion completed. Cleaning up..."
    deactivate
    rm -rf ov_model_venv
    echo -e  "Object detection model ${OD_MODEL_NAME} has been successfully converted and saved to ${OD_MODEL_OUTPUT_DIR}"
}

# Function to export and save requested model for OVMS
export_model_for_ovms() {
    # Create a directory for model, model_export.py script and virtual environment
    curr_dir=$(pwd)
    mkdir -p ${CONFIG_DIR}/ovms_config
    cd ${CONFIG_DIR}/ovms_config

    # Download the OVMS model export script
    if [ ! -f export_model.py ]; then
        curl https://raw.githubusercontent.com/openvinotoolkit/model_server/refs/heads/releases/2025/1/demos/common/export_models/export_model.py -o export_model.py
    else
        echo -e  "${YELLOW}Model export script already exists, skipping download${NC}"
    fi
    
    # Create a virtual environment for model export and activate it
    echo -e  "Creating Python virtual environment for model export..."
    # Check if python3-venv is already installed
    if ! dpkg-query -W -f='${Status}' python3-venv 2>/dev/null | grep -q "ok installed"; then
        echo -e  "Installing python3-venv package..."
        sudo apt install -y python3-venv
    else
        echo -e  "python3-venv is already installed, skipping installation"
    fi
    python3 -m venv ovms_venv
    source ovms_venv/bin/activate
    
    # Install requirements in the virtual environment
    pip install --no-cache-dir -r https://raw.githubusercontent.com/openvinotoolkit/model_server/refs/heads/releases/2025/1/demos/common/export_models/requirements.txt
    if [ "$GATED_MODEL" = true ]; then
        pip install --no-cache-dir huggingface-hub  # Install huggingface-hub for downloading gated models
        echo -e "${BLUE}Logging in to Hugging Face to access gated models...${NC}"
        huggingface-cli login --token $HUGGINGFACE_TOKEN  # Login to Hugging Face using the provided token
    fi
    mkdir -p models

    python3 export_model.py text_generation \
        --source_model $OVMS_LLM_MODEL_NAME \
        --weight-format $LLM_COMPRESSION_WEIGHT_FORMAT \
        --config_file_path models/config.json \
        --model_repository_path models \
        --target_device ${LLM_DEVICE} \
        --cache $OVMS_CACHE_SIZE \
        --overwrite_models
    
    if [ $? -ne 0 ]; then
        echo -e "${RED}ERROR: Failed to export the model for OVMS.${NC}"
        deactivate
        rm -rf ovms_venv
        return 1
    fi

    # Create a file to mark what device the model was generated for
    echo "${LLM_DEVICE}" > models/${OVMS_LLM_MODEL_NAME}/device_type.txt
    
    # Deactivate and remove the virtual environment
    echo -e  "Cleaning up virtual environment..."
    deactivate
    cd $curr_dir
}

if [ "$1" = "--summary" ] || [ "$1" = "--all" ]; then
    # Turn on feature flags for summarization and turn off search
    export SUMMARY_FEATURE="FEATURE_ON"
    export SEARCH_FEATURE="FEATURE_OFF"

    # If summarization is enabled, set up the environment for OVMS or VLM for summarization
    [ "$1" = "--summary" ] && APP_COMPOSE_FILE="-f docker/compose.base.yaml -f docker/compose.summary.yaml" && \
        echo -e  "${GREEN}Setting up Video Summarization application${NC}"

    # If no arguments are passed or if --all is passed, set up both summarization and search   
    [ "$1" = "--all" ] && \
        echo -e  "${BLUE}Creating Docker volumes for Video Search services:${NC}" && \
        export SEARCH_FEATURE="FEATURE_ON" && \
        export USE_ONLY_TEXT_EMBEDDINGS=True && \
        export VS_INDEX_NAME="video_summary_embeddings" && \
        APP_COMPOSE_FILE="-f docker/compose.base.yaml -f docker/compose.summary.yaml -f docker/compose.search.yaml" && \
        echo -e  "${GREEN}Setting up both applications: Video Summarization and Video Search${NC}"

    # Check if the object detection model directory exists or whether docker-compose config is requested
    if [ ! -d "${OD_MODEL_OUTPUT_DIR}" ] && [ "$2" != "config" ]; then
        echo -e  "${YELLOW}Object detection model directory does not exist. Creating it...${NC}"
        mkdir -p "${OD_MODEL_OUTPUT_DIR}"
        convert_object_detection_models
    else
        echo -e  "${YELLOW}Object detection model already exists. Skipping model setup...${NC}"
    fi

    # If OVMS is to be used for summarization, set up the environment variables and compose files accordingly
    if [ "$ENABLE_OVMS_LLM_SUMMARY" = true ] || [ "$ENABLE_OVMS_LLM_SUMMARY_GPU" = true ]; then
        echo -e "${BLUE}Using OVMS for LLM summarization${NC}"
        export USE_OVMS_CONFIG=CONFIG_ON
        export LLM_SUMMARIZATION_API=http://$OVMS_HOST/v3
        export LLM_MODEL_API="v1/config"

        # Set relevant variables, compose files and profiles based on whether GPU is used or not
        if [ "$ENABLE_OVMS_LLM_SUMMARY_GPU" = true ]; then
            echo -e "${BLUE}Using GPU acceleration for OVMS${NC}"
            export OVMS_CACHE_SIZE=2
            export LLM_COMPRESSION_WEIGHT_FORMAT=int4
            export LLM_DEVICE=GPU
            APP_COMPOSE_FILE="$APP_COMPOSE_FILE -f docker/compose.gpu_ovms.yaml --profile ovms"
        else
            echo -e "${BLUE}Running OVMS on CPU${NC}"
            export OVMS_CACHE_SIZE=10
            export LLM_COMPRESSION_WEIGHT_FORMAT=int8
            export LLM_DEVICE=CPU
            APP_COMPOSE_FILE="$APP_COMPOSE_FILE --profile ovms"
        fi

        # Setup OVMS model 
        ovms_model_config="${OVMS_CONFIG_DIR}/models/config.json"
        device_marker_file="${OVMS_CONFIG_DIR}/models/${OVMS_LLM_MODEL_NAME}/device_type.txt"    
        needs_export=false
        
        # Export model only if docker-compose config is not requested
        if [ "$2" != "config" ]; then

            # Check if model config exists            
            if [ ! -f "${ovms_model_config}" ]; then
                echo -e "${YELLOW}No existing model configurations found. Exporting model ${RED}${OVMS_LLM_MODEL_NAME}${YELLOW}...${NC}"
                needs_export=true
            # Check whether the model exists in OVMS config
            elif grep -q ${OVMS_LLM_MODEL_NAME} "${ovms_model_config}"; then
                echo -e "${YELLOW}Model ${RED}${OVMS_LLM_MODEL_NAME}${YELLOW} exists in OVMS config. Checking device type...${NC}"
                # If model exists, check if device type matches
                if [ -f "${device_marker_file}" ]; then
                    saved_device=$(cat "${device_marker_file}")
                    if [ "${saved_device}" != "${LLM_DEVICE}" ]; then
                        echo -e "${YELLOW}Model was exported for ${RED}${saved_device}${YELLOW}. Re-exporting model for ${RED}${LLM_DEVICE}${YELLOW}...${NC}"
                        needs_export=true
                    else
                        echo -e "${YELLOW}Model was exported for ${RED}${LLM_DEVICE}${YELLOW}. Skipping model setup...${NC}"
                    fi
                else
                    echo -e "${YELLOW}Device type information missing. Re-exporting model...${NC}"
                    needs_export=true
                fi
            else
                echo -e "${YELLOW}Model ${RED}${OVMS_LLM_MODEL_NAME}${YELLOW} not found in OVMS config. Exporting model...${NC}"
                needs_export=true
            fi
            
            # Export model if needed
            if [ "$needs_export" = true ]; then
                export_model_for_ovms
            fi
        fi

        # If config is passed, set the command to only generate the config
        FINAL_ARG="up -d" && [ "$2" = "config" ] && FINAL_ARG="config"
        DOCKER_COMMAND="docker compose $APP_COMPOSE_FILE $FINAL_ARG"

    else
        export USE_OVMS_CONFIG=CONFIG_OFF
        export LLM_SUMMARIZATION_API=http://$VLM_HOST:8000/v1

        if [ "$ENABLE_VLM_GPU" = true ]; then
            export VLM_DEVICE=GPU
            export PM_VLM_CONCURRENT=1
            export PM_LLM_CONCURRENT=1
            export VLM_COMPRESSION_WEIGHT_FORMAT=int4
            export PM_MULTI_FRAME_COUNT=6
            export WORKERS=1
            echo -e "${BLUE}Using VLM for summarization on GPU${NC}"
        else
            export VLM_DEVICE=CPU
            echo -e "${BLUE}Using VLM for summarization on CPU${NC}"
        fi

        # if config is passed, set the command to only generate the config
        FINAL_ARG="up -d" && [ "$2" = "config" ] && FINAL_ARG="config"
        DOCKER_COMMAND="docker compose $APP_COMPOSE_FILE $FINAL_ARG"
    fi

elif [ "$1" = "--search" ]; then
<<<<<<< HEAD
=======

    echo -e  "${BLUE}Creating Docker volumes for Video Search services: ${NC}"
    docker volume create ov-models
    docker volume create data-prep
    mkdir -p ${VS_WATCHER_DIR}

>>>>>>> d7feb2f4
    # Turn on feature flags for search and turn off summarization
    export SUMMARY_FEATURE="FEATURE_OFF"
    export SEARCH_FEATURE="FEATURE_ON"
    export USE_ONLY_TEXT_EMBEDDINGS=False  # When only search is enabled, we use both text and video embeddings
    export VS_INDEX_NAME="video_frame_embeddings"  # DB Index or DB Collection name for video search standalone setup

    # If search is enabled, set up video search only
    APP_COMPOSE_FILE="-f docker/compose.base.yaml -f docker/compose.search.yaml" 
    echo -e  "${GREEN}Setting up Video Search application${NC}"

    # if config is passed, set the command to only generate the config
    FINAL_ARG="up -d" && [ "$2" = "config" ] && FINAL_ARG="config"
    DOCKER_COMMAND="docker compose $APP_COMPOSE_FILE $FINAL_ARG"
fi

# Run the Docker command to set up the application
if [ -n "$DOCKER_COMMAND" ]; then
    echo -e  "${GREEN}Running Docker command: $DOCKER_COMMAND ${NC}"
    eval "$DOCKER_COMMAND"
else
    echo -e  "No valid setup command provided. Please use --summary, --search, or --all."
fi
if [ $? -ne 0 ]; then
    echo -e "\n${RED}Failed: Some error occured while setting up one or more containers.${NC}"
    return 1
fi
if [ "$2" !=  "config" ]; then
    echo -e "\n${GREEN}Setup completed successfully! 😎"
    echo -e "Access the UI at: ${YELLOW}http://${HOST_IP}:${APP_HOST_PORT}${NC}"
fi<|MERGE_RESOLUTION|>--- conflicted
+++ resolved
@@ -531,15 +531,7 @@
     fi
 
 elif [ "$1" = "--search" ]; then
-<<<<<<< HEAD
-=======
-
-    echo -e  "${BLUE}Creating Docker volumes for Video Search services: ${NC}"
-    docker volume create ov-models
-    docker volume create data-prep
     mkdir -p ${VS_WATCHER_DIR}
-
->>>>>>> d7feb2f4
     # Turn on feature flags for search and turn off summarization
     export SUMMARY_FEATURE="FEATURE_OFF"
     export SEARCH_FEATURE="FEATURE_ON"
