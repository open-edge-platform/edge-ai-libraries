--- conflicted
+++ resolved
@@ -28,11 +28,7 @@
 # Usage information
 show_usage() {
   echo -e "Usage: $0 [OPTION]"
-<<<<<<< HEAD
-  echo -e "  --dependencies\t Build sample application dependencies (vdms-dataprep, multimodal-embedding-serving, vlm-openvino-serving, audio-intelligence)"
-=======
   echo -e "  --dependencies\t Build sample application dependencies (vdms-dataprep, multimodal-embedding, vlm-openvino-serving, audio-analyzer)"
->>>>>>> 05fad771
   echo -e "  --help, -h\t\t Show this help message"
   echo -e "  --push\t Push all built Docker images to the registry"
   echo -e "  <no option>\t Build sample application services (video-ingestion, pipeline-manager, search-ms, and UI)"
