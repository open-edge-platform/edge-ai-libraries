--- conflicted
+++ resolved
@@ -135,16 +135,13 @@
       DEFAULT_NUM_FRAMES: ${VCLIP_NUM_FRAMES}
       EMBEDDING_USE_OV: ${VCLIP_USE_OV}
       EMBEDDING_DEVICE: ${VCLIP_DEVICE}
-<<<<<<< HEAD
       USE_ONLY_TEXT_EMBEDDINGS: ${USE_ONLY_TEXT_EMBEDDINGS} 
-=======
     devices:
       - /dev/dri:/dev/dri
     group_add:
       - ${USER_GROUP_ID-1000} 
       - ${VIDEO_GROUP_ID-44}    
       - ${RENDER_GROUP_ID-1002}
->>>>>>> bc38cfb7
     restart: unless-stopped
     healthcheck:
       test: ["CMD-SHELL", "curl -f http://localhost:8000/health || exit 1"]
