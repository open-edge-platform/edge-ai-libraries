# 🚀 Get Started

<!--
**Sample Description**: Provide a brief overview of the application and its purpose.
-->
The Video Search and Summary (VSS) sample application helps developers create summary of long form video, search for the right video, and combine both search and summary pipelines. This guide will help you set up, run, and modify the sample application on local and Edge AI systems.

<!--
**What You Can Do**: Highlight the developer workflows supported by the guide.
-->
This guide shows how to:

- **Set up the sample application**: Use Setup script to quickly deploy the application in your environment.
- **Run different application stacks**: Execute different application stacks available in the application to perform video search and summary.
- **Modify application parameters**: Customize settings like inference models and deployment configurations to adapt the application to your specific requirements.

## ✅ Prerequisites

- Verify that your system meets the [minimum requirements](./system-requirements.md).
- Install Docker tool: [Installation Guide](https://docs.docker.com/get-docker/).
- Install Docker Compose tool: [Installation Guide](https://docs.docker.com/compose/install/).
- Install Python\* programming language v3.11

## 📂 Project Structure

The repository is organized as follows:

```plaintext
sample-applications/video-search-and-summarization/
├── config                     # Configuration files
│   ├── nginx.conf             # Nginx configuration
│   └── rmq.conf               # RabbitMQ configuration
├── docker                     # Docker compose files
│   ├── compose.base.yaml      # Base services configuration
│   ├── compose.summary.yaml   # Compose override file for video summarization services
│   ├── compose.search.yaml    # Compose override file for Video search services 
│   ├── compose.gpu_vlm.yaml   # GPU configuration for VLM
│   └── compose.gpu_ovms.yaml  # GPU configuration for OVMS
├── docs                       # Documentation
│   └── user-guide             # User guides and tutorials
├── pipeline-manager           # Backend service which orchestrates the Video Summarization and Search
├── search-ms                  # Video Search Microservice
├── ui                         # Video Summary and Search UI code
├── build.sh                   # Script for building application images
├── setup.sh                   # Setup script for environment and deployment
└── README.md                  # Project documentation
```

<<<<<<< HEAD
## Setting Required Environment Variables
=======
## ⚙️ Setting Required Environment Variables

<a name="required-env"></a>
>>>>>>> d7feb2f4

Before running the application, you need to set several environment variables:

1. **Registry Configuration**:
   The application uses registry URL, project name, and tag to pull or build required images.

    ```bash
    export REGISTRY_URL=<your-container-registry-url>    # e.g. "docker.io/username/"
    export PROJECT_NAME=<your-project-name>              # e.g. "video-search-and-summary""
    export TAG=<your-tag>                                # e.g. "rc4" or "latest"
    ```

   > **_IMPORTANT:_** These variables control how image names are constructed. If `REGISTRY_URL` is **docker.io/username/** and `PROJECT_NAME` is **video-summary**, an image would be pulled or built as **docker.io/username/video-summary/<application-name>:tag**. The `<application-name>` is hardcoded in _image_ field of each service in all docker compose files. If `REGISTRY_URL` or `PROJECT_NAME` are not set, blank string will be used to construct the image name. If `TAG` is not set, **latest** will be used by default.

2. **Required credentials for some services**:
   Following variables **MUST** be set on your current shell before running the setup script:

    ```bash
    # MinIO credentials (object storage)
    export MINIO_ROOT_USER=<your-minio-username>
    export MINIO_ROOT_PASSWORD=<your-minio-password>

    # PostgreSQL credentials (database)
    export POSTGRES_USER=<your-postgres-username>
    export POSTGRES_PASSWORD=<your-postgres-password>

    # RabbitMQ credentials (message broker)
    export RABBITMQ_USER=<your-rabbitmq-username>
    export RABBITMQ_PASSWORD=<your-rabbitmq-password>
    ```

3. **Setting environment variables for customizing model selection**:

    These environment variables **MUST** be set on your current shell. Setting these variables help you customize which models are used for deployment.

    ```bash
    # For VLM-based chunk captioning and video summary on CPU
    export VLM_MODEL_NAME="Qwen/Qwen2.5-VL-3B-Instruct"  # or any other supported VLM model on CPU

    # For VLM-based chunk captioning and video summary on GPU
    export VLM_MODEL_NAME="microsoft/Phi-3.5-vision-instruct"  # or any other supported VLM model on GPU

    # (Optional) For OVMS-based video summary (when using with ENABLE_OVMS_LLM_SUMMARY=true or ENABLE_OVMS_LLM_SUMMARY_GPU=true)
    export OVMS_LLM_MODEL_NAME="Intel/neural-chat-7b-v3-3"  # or any other supported LLM model

    # Model used by Audio Analyzer service. Only Whisper models variants are supported.
    # Common Supported models: tiny.en, small.en, medium.en, base.en, large-v1, large-v2, large-v3.
    # You can provide just one or comma-separated list of models.
    export ENABLED_WHISPER_MODELS="tiny.en,small.en,medium.en"

    # Object detection model used for Video Ingestion Service. Only Yolo models are supported.
    export OD_MODEL_NAME="yolov8l-worldv2"

    # SETTING EMBEDDING MODELS
    # Set this when using --search option to run the application in video search mode. This enables a multimodal embedding model capable of generating correlated text and image embeddings. Only openai/clip-vit-base model is supported as of now.
    export VCLIP_MODEL=openai/clip-vit-base-patch32

    # Set this when using --all option to run application in combined summarization and search mode. Only Qwen/Qwen3-Embedding-0.6B is supported as of now.
    export QWEN_MODEL=Qwen/Qwen3-Embedding-0.6B
    ```

<<<<<<< HEAD
=======
4. **Advanced VLM Configuration Options**:

    The following environment variables provide additional control over VLM inference behavior and logging:

    ```bash
    # (Optional) OpenVINO Configuration for VLM inference optimization
    # Pass OpenVINO configuration parameters as a JSON string to fine-tune inference performance
    # Default latency-optimized configuration (equivalent to not setting OV_CONFIG)
    # export OV_CONFIG='{"PERFORMANCE_HINT": "LATENCY"}'

    # Throughput-optimized configuration
    export OV_CONFIG='{"PERFORMANCE_HINT": "THROUGHPUT"}'
    ```

    > **_IMPORTANT:_** The `OV_CONFIG` variable is used to pass OpenVINO configuration parameters to the VLM service. It allows you to optimize inference performance based on your hardware and workload.
    > For a complete list of OpenVINO configuration options, refer to the [OpenVINO Documentation](https://docs.openvino.ai/2025/openvino-workflow/running-inference/inference-devices-and-modes.html).
    > **Note**: If OV_CONFIG is not set, the default configuration `{"PERFORMANCE_HINT": "LATENCY"}` will be used.
>>>>>>> d7feb2f4

**🔐 Working with Gated Models**

   To run a **GATED MODEL** like Llama models, the user will need to pass their [huggingface token](https://huggingface.co/docs/hub/security-tokens#user-access-tokens). The user will need to request access to specific model by going to the respective model page on HuggingFace.

   Go to <https://huggingface.co/settings/tokens> to get your token.

   ```bash
   export GATED_MODEL=true
   export HUGGINGFACE_TOKEN=<your_huggingface_token>
   ```

Once exported, run the setup script as mentioned [here](#running-the-application). Please switch off the `GATED_MODEL` flag by running `export GATED_MODEL=false`, once you are no more using gated models. This avoids unnecessary authentication step during setup.

## 📊 Application Stacks Overview

The Video Summary application offers multiple stacks and deployment options:

| Stack | Description | Flag (used with setup script) |
|-------|-------------|------|
| Video Summary | Video frame captioning and Summary | `--summary` |
| Video Search | Video indexing and semantic search | `--search` |
| Video Search + Summary **_(Under Construction)_** | Both summary and search capabilities | `--all` |

### 🧩 Deployment Options for Video Summary

| Option | Chunk-Wise Summary | Final Summary | Environment Variables | Recommended Models |
|--------|--------------------|---------------------|-----------------------|----------------|
| VLM-CPU |vlm-openvino-serving on CPU | vlm-openvino-serving on CPU | Default | VLM: `Qwen/Qwen2.5-VL-3B-Instruct` |
| VLM-GPU | vlm-openvino-serving |vlm-openvino-serving GPU | `ENABLE_VLM_GPU=true` | VLM: `microsoft/Phi-3.5-vision-instruct` |
| VLM-OVMS-CPU | vlm-openvino-serving on CPU | OVMS Microservice on CPU | `ENABLE_OVMS_LLM_SUMMARY=true` | VLM: `Qwen/Qwen2.5-VL-3B-Instruct`<br>LLM: `Intel/neural-chat-7b-v3-3` |
| VLM-CPU-OVMS-GPU | vlm-openvino-serving on CPU | OVMS Microservice on GPU | `ENABLE_OVMS_LLM_SUMMARY_GPU=true` | VLM: `Qwen/Qwen2.5-VL-3B-Instruct`<br>LLM: `Intel/neural-chat-7b-v3-3` |

<<<<<<< HEAD
## Running the Application
=======
## ▶️ Running the Application

<a name="running-app"></a>
>>>>>>> d7feb2f4

Follow these steps to run the application:

1. Clone the repository and navigate to the project directory:

    ```bash
    git clone https://github.com/open-edge-platform/edge-ai-libraries.git
    cd edge-ai-libraries/sample-applications/video-search-and-summarization
    ```

2. Set the required environment variables as described [here](#setting-required-environment-variables).

3. Run the setup script with the appropriate flag, depending on your use case.

   > NOTE: Before switching to a different mode always stop the current application stack by running:

   ```bash
   source setup.sh --down
   ```

- **To run Video Summary only:**

    ```bash
    source setup.sh --summary
    ```

- **To run Video Search only:**

    ```bash
    source setup.sh --search
    ```

- **To run Video Summary with OVMS Microservice for final summary :**

    ```bash
    ENABLE_OVMS_LLM_SUMMARY=true source setup.sh --summary
    ```

4. (Optional) Verify the resolved environment variables and setup configurations.

    ```bash
    # To just set environment variables without starting containers
    source setup.sh --setenv

    # To see resolved configurations for summary services without starting containers
    source setup.sh --summary config

    # To see resolved configurations for search services without starting containers
    source setup.sh --search config

    # To see resolved configurations for both search and summary services combined without starting containers
    source setup.sh --all config

    # To see resolved configurations for summary services with OVMS setup on CPU without starting containers
    ENABLE_OVMS_LLM_SUMMARY=true source setup.sh --summary config
    ```

### ⚡ Using GPU Acceleration

To use GPU acceleration for VLM inference:

   > NOTE: Before switching to a different mode always stop the current application stack by running:

   ```bash
   source setup.sh --down
   ```

```bash
ENABLE_VLM_GPU=true source setup.sh --summary
```

To use GPU acceleration for OVMS-based summary:

```bash
ENABLE_OVMS_LLM_SUMMARY_GPU=true source setup.sh --summary
```

To use GPU acceleration for vclip-embedding-ms for search usecase:

```bash
ENABLE_EMBEDDING_GPU=true source setup.sh --search
```

To verify configuration and resolved environment variables without running the application:

```bash
# For VLM inference on GPU
ENABLE_VLM_GPU=true source setup.sh --summary config
```

```bash
# For OVMS inference on GPU
ENABLE_OVMS_LLM_SUMMARY_GPU=true source setup.sh --summary config
```

```bash
# For vclip-embedding-ms on GPU
ENABLE_EMBEDDING_GPU=true source setup.sh --search config
```

> **_NOTE:_** Please avoid setting `ENABLE_VLM_GPU`, `ENABLE_OVMS_LLM_SUMMARY_GPU`, or `ENABLE_EMBEDDING_GPU` explicitly on shell using `export`, as you need to switch these flags off as well, to return back to CPU configuration.

## 🌐 Accessing the Application

After successfully starting the application, open a browser and go to `http://<host-ip>:12345` to access the application dashboard.

## ☸️ Running in Kubernetes

Refer to [Deploy with Helm](./deploy-with-helm.md) for the details. Ensure the prerequisites mentioned on this page are addressed before proceeding to deploy with Helm.

## 🔍 Advanced Setup Options

For alternative ways to set up the sample application, see:

- [How to Build from Source](./build-from-source.md)

## 🔗 Related Links

- [How to Test Performance](./how-to-performance.md)

## 📚 Supporting Resources

- [Docker Compose Documentation](https://docs.docker.com/compose/)


## Troubleshooting

### VLM Microservice Model Loading Issues

**Problem**: VLM microservice fails to load or save models with permission errors, or you see errors related to model access in the logs.

**Cause**: This issue occurs when the `ov-models` Docker volume was created with incorrect ownership (root user) in previous versions of the application. The VLM microservice runs as a non-root user and requires proper permissions to read/write models.

**Symptoms**:
- VLM microservice container fails to start or crashes during model loading
- Permission denied errors in VLM service logs
- Model conversion or caching failures
- Error messages mentioning `/home/appuser/.cache/huggingface` or `/app/ov-model` access issues

**Solution**:
1. Stop the running application:
   ```bash
   source setup.sh --down
   ```

2. Remove the existing `ov-models` Docker volume:
   ```bash
   docker volume rm ov-models
   ```

3. Restart the application (the volume will be recreated with correct permissions):
   ```bash
   # For Video Summary
   source setup.sh --summary
   
   # Or for Video Search
   source setup.sh --search
   ```

**Note**: Removing the `ov-models` volume will delete any previously cached/converted models. The VLM service will automatically re-download and convert models on the next startup, which may take additional time depending on your internet connection and the model size.

**Prevention**: This issue has been fixed in the current version of the VLM microservice Dockerfile. New installations will automatically create the volume with correct permissions.<|MERGE_RESOLUTION|>--- conflicted
+++ resolved
@@ -46,13 +46,9 @@
 └── README.md                  # Project documentation
 ```
 
-<<<<<<< HEAD
-## Setting Required Environment Variables
-=======
 ## ⚙️ Setting Required Environment Variables
 
 <a name="required-env"></a>
->>>>>>> d7feb2f4
 
 Before running the application, you need to set several environment variables:
 
@@ -114,8 +110,6 @@
     export QWEN_MODEL=Qwen/Qwen3-Embedding-0.6B
     ```
 
-<<<<<<< HEAD
-=======
 4. **Advanced VLM Configuration Options**:
 
     The following environment variables provide additional control over VLM inference behavior and logging:
@@ -133,7 +127,6 @@
     > **_IMPORTANT:_** The `OV_CONFIG` variable is used to pass OpenVINO configuration parameters to the VLM service. It allows you to optimize inference performance based on your hardware and workload.
     > For a complete list of OpenVINO configuration options, refer to the [OpenVINO Documentation](https://docs.openvino.ai/2025/openvino-workflow/running-inference/inference-devices-and-modes.html).
     > **Note**: If OV_CONFIG is not set, the default configuration `{"PERFORMANCE_HINT": "LATENCY"}` will be used.
->>>>>>> d7feb2f4
 
 **🔐 Working with Gated Models**
 
@@ -167,13 +160,9 @@
 | VLM-OVMS-CPU | vlm-openvino-serving on CPU | OVMS Microservice on CPU | `ENABLE_OVMS_LLM_SUMMARY=true` | VLM: `Qwen/Qwen2.5-VL-3B-Instruct`<br>LLM: `Intel/neural-chat-7b-v3-3` |
 | VLM-CPU-OVMS-GPU | vlm-openvino-serving on CPU | OVMS Microservice on GPU | `ENABLE_OVMS_LLM_SUMMARY_GPU=true` | VLM: `Qwen/Qwen2.5-VL-3B-Instruct`<br>LLM: `Intel/neural-chat-7b-v3-3` |
 
-<<<<<<< HEAD
-## Running the Application
-=======
 ## ▶️ Running the Application
 
 <a name="running-app"></a>
->>>>>>> d7feb2f4
 
 Follow these steps to run the application:
 
