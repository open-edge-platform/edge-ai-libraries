--- conflicted
+++ resolved
@@ -6,76 +6,8 @@
 2. [Video Search](Overview-search.md)
 3. [Video Search and Summary]()
 
-<<<<<<< HEAD
-![Video Summarization web interface](./images/VideoSumm_Webpage.png)
-
-## Table of Contents
-1. [Overview and Architecture](#overview-and-architecture)
-2. [How to Use the Application](#how-to-use-the-application)
-
-## Overview and Architecture
-
-### Key Features
-
-Leveraging GenAI VLMs, LLMs, object detection, and a host of other configurable capabilities, video summarization application can provide users with a powerful tool to quickly grasp the main points of long-form videos, enhancing productivity and user experience. Key capabilities that a video summarization pipeline should provide includes:
-
-- **Efficient Summarization**: Automatically generate detailed summaries of lengthy videos, highlighting key moments and essential information.
-- **Enhanced Searchability**: Improve the ability to search within videos by providing summarized content that can be indexed and queried.
-- **Contextual Understanding**: Utilize VLMs to combine audio and visual elements, ensuring a richer and more accurate understanding of the video content.
-- **Content Review**: Facilitate quicker and more efficient content review processes by providing concise summaries that capture the essence of the video.
-- **Customizable Summarization**: Allow customization of summarization capabilities and parameters to suit specific use cases and preferences, such as focusing on particular topics or themes within the video or enable context extraction from audio etc. The capabilities on the pipeline should be configurable to suit the target application.
-- **Scalability**: Handle large volumes of video data, making it suitable for various applications, including media analysis, content management, and personalized recommendations.
-
-The Video summarization sample application provides the above listed capabilities through following features:
-
-- **Rich Video summarization pipeline**: The application provides a host of capabilities that can be used to qualitatively influence the summarization of the given user video. The capabilities help with richer contextual and perceptual understanding of the video. Example: Using an object detector to enrich the quality of prompt given as input to VLM captioning. Further details of configurability is provided in the [architecture overview](./overview-architecture.md) document.
-- **Optimized pipeline on Intel Edge AI Systems hardware**: The application is [optimized](./benchmarks.md) to run efficiently on Intel® Edge AI systems, ensuring high performance and reliability.
-- **Customizable pipeline with optimized microservices**: The application allows for customization of various components of the pipeline, such as video ingestion, model selection, selection of capabilities enabled on the pipeline, and deployment options to suit specific use cases and deployment scenarios. Intel's Edge AI inference microservices allow developers to customize and adapt specific parts of the application to suit their deployment and usage needs. For example, developers can customize the VLM model with different levels of guardrail capabilities based on segment specific needs. Intel's inference microservices provide the flexibility to tailor the application for specific deployment scenarios and usage requirements without compromising performance on the given deployment hardware.
-- **Flexible deployment options**: The application provides options for deployment using Docker Compose and Helm charts, enabling developers to choose the best deployment environment for their needs.
-- **Support for a wide range of open-source models**: Intel's Edge AI inference microservices provide flexibility to use the right GenAI models (VLM, Embeddings for example) as required for target usage. The application supports various [open-source models](https://huggingface.co/OpenVINO), allowing developers to select the best models for their use cases.
-- **Optimized for Performance**: The default configuration of the pipeline is optimized to run efficiently on target hardware, providing high performance and low cost of ownership.
-- **Self-hosting inference**: Perform inference locally or on-premises, ensuring data privacy and reducing latency.
-- **Observability and monitoring**: The application provides observability and monitoring capabilities using [OpenTelemetry](https://opentelemetry.io/) & [OpenLIT](https://github.com/openlit/openlit), enabling developers to monitor the application's performance and health in real-time.
-- **User-Friendly Interface**: A reference intuitive and easy-to-use interface is provided for users to interact with the Video summarization application.
-- **Future extensions**: A sample set of "in-the-works" capabilities are listed below. These are designed as modular capabilities which can be used (or not) specific to deployment requirements.
-    - **Natural Language Querying**: The captions generated by the application enables users to search or query video content using natural language queries, making the search process intuitive and user-friendly. This capability allows to combine the video summarization pipeline with Video search pipeline.
-    - **Audio capability**: For certain videos, the audio provides richer context which can positively influence the accuracy of the summarization. The audio pipeline will provide a mechanism to create transcription of the audio channel and use the same as additional context information for the VLM.
-    - **Verifier as a guardrail**: The verifier block allows to check the output of the VLM for hallucinations. This block uses additional VLM capabilties to cross check the output of the VLM from previous stage. 
-
-### Technical Architecture
-The Video summarization sample application and the constituent components are shown in the system architecture diagram. A high-level overview of the components is provided below.
-
-1. **Video summarization UI**: A reference UI is provided for the users to interact with and exercise all capabilities of the video summarization application. 
-
-2. **Video summarization pipeline manager**: The pipeline manager is the central orchestrator of the summarization pipeline. It receives the requests from the UI and uses the other set of microservices to deliver the summarization capability. It provides for asynchronous handling of the video.
-
-3. **Video Ingestion**: This microservice is responsible for ingesting videos that need to be summarized. The ingestion microservice is based on Intel DLStreamer pipeline and utilises the DLStreamer pipeline server (formerly called EVAM) to manage the video pipeline. The video ingestion microservice allows ingestion of common video formats. The ingestion microservice creates video chunks, extracts configured frames from it, passes the frame(s) through object detection and outputs all of the metadata and the video chunks to the object store.  
-
-4. **VLM as the captioning block**: The vlm-openvino-serving is responsible for generating captions for the specific video chunk. The VLM accepts prompts which also includes additional information from configured capabilities (like object detection) and generates the caption. The caption information is stored to the object store.
-
-5. **LLM as the summarizer of captions**: The LLM microservice is used to generate the summary of the individual captions. It is also possible to use the LLM to summarize at a chunk level (captions of individual frames of the chunk) but it is optional.
-
-6. **Audio transcription**: The Audio transcription microservice helps create a transcription of the audio channel in the given video. The extracted audio transcription serves as another source of rich metadata that can be used both as an input to VLM and separately as text data to enrich the summary.
-
-![System Architecture Diagram](./images/TEAI_VideoSumm.png)
-
-Further details on the system architecture and customizable options are available [here](./overview-architecture.md).
-
-## How to Use the Application
-Video summarization pipeline provides several capabilities to help address the accuracy requirements of complex long form videos. Deciding which of the capabilities need to be used comes with tradeoff of accuracy versus performance. Hence, the usage of the application starts with answering the following questions:
-1. What is the complexity of the video that need to be summarized?
-2. What is the accuracy target the summarization pipeline needs to achieve as measured by key qualitative metrics like BERT score as well as from manual inspection?
-3. What is the available compute resources to run the pipeline? 
-4. What are the key performance metrics like throughput, latency etc. that need to be achieved by the pipeline?
-
-The answer to required  tradeoff follows from the answer to above questions. Subject to the compute and accuracy tradeoff decisions, the configuration and customization of the pipeline is done. The sample application provides several knobs to help achieve the desired tradeoff. Once the pipeline is tuned and desired accuracy hit on the given hardware, the application is ready for deployment. The user is expected to upload the video that needs to be summarized, configure the mandatory parameters like chunk duration, number of frames, overlap, etc. and submit the summarization request. The application provides a continuous update on the progress of the summarization task and prints the final summary at the end of the process. The API spec provides details on the API to be used to access the capability of the application.
-
-
-Further details on the system architecture and customizable options are available [here](./overview-architecture.md).
-=======
 ## Other references
 Details on the system architecture and customizable options are available [here](./overview-architecture.md).
->>>>>>> 389b1479
 
 Detailed hardware and software requirements are available [here](./system-requirements.md).
 
