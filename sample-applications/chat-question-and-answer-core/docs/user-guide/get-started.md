# Get Started

<!--
**Sample Description**: Provide a brief overview of the application and its purpose.
-->
The ChatQ&A Sample Application is a modular Retrieval Augmented Generation (RAG) pipeline designed to help developers create intelligent chatbots that can answer questions based on enterprise data. This guide will help you set up, run, and modify the ChatQ&A Sample Application on Intel Edge AI systems.

<!--
**What You Can Do**: Highlight the developer workflows supported by the guide.
-->
By following this guide, you will learn how to:
- **Set up the sample application**: Use Docker Compose to quickly deploy the application in your environment.
- **Run the application**: Execute the application to see real-time question answering based on your data.
- **Modify application parameters**: Customize settings like inference models and deployment configurations to adapt the application to your specific requirements.

## Prerequisites

- Verify that your system meets the [minimum requirements](./system-requirements.md).
- Install Docker: [Installation Guide](https://docs.docker.com/get-docker/).
- Install Docker Compose: [Installation Guide](https://docs.docker.com/compose/install/).

<!--
**Setup and First Use**: Include installation instructions, basic operation, and initial validation.
-->
## Running the application using Docker Compose
<!--
**User Story 1**: Setting Up the Application
- **As a developer**, I want to set up the application in my environment, so that I can start exploring its functionality.

**Acceptance Criteria**:
1. Step-by-step instructions for downloading and installing the application.
2. Verification steps to ensure successful setup.
3. Troubleshooting tips for common installation issues.
-->

1. **Clone the Repository**:
    Clone the repository.
    ```bash
    git clone https://github.com/open-edge-platform/edge-ai-libraries.git edge-ai-libraries
    ```
    Note: Adjust the repo link appropriately in case of forked repo.

2. **Navigate to the Directory**:
    Go to the directory where the Docker Compose file is located:
    ```bash
    cd edge-ai-libraries/sample-applications/chat-question-and-answer-core
    ```

3. **Configure Image Pulling Registry and Tag Environment Variables**:
    To utilize the release images for the ChatQ&A sample application from the registry, set the following environment variables:
    ```bash
    export REGISTRY="intel/"
<<<<<<< HEAD
    export BACKEND_TAG=core_1.1.2
    export UI_TAG=core_1.2
=======
    export UI_TAG=core_1.1.2
    # If you prefer to use the default CPU device, set the following:
    export BACKEND_TAG=core_1.2.0
    # If you want to utilize GPU device for inferencing, set the following:
    # Note: This image also supports CPU devices.
    export BACKEND_TAG=core_gpu_1.2.0
>>>>>>> 9a863ca4
    ```
    Skip this step if you prefer to build the sample application from source. For detailed instructions, refer to **[How to Build from Source](./build-from-source.md)** guide for details.

4. **Set Up Environment Variables**:
    - Set up the environment variables:
      ```bash
       export HUGGINGFACEHUB_API_TOKEN=<your-huggingface-token>

       # For default CPU setup
       source scripts/setup_env.sh

       # For GPU setup
       source scripts/setup_env.sh -d gpu
      ```
    - Configure the models to be used (LLM, Embeddings, Rerankers) in the `scripts/setup_env.sh` as needed. Refer to and use the same list of models as documented in [Chat Question-and-Answer](../../../chat-question-and-answer/docs/user-guide/get-started.md#running-the-application-using-docker-compose).
    - If you wish to assign the inference workload to other dedicated device such as CPU/GPU device independently, you can configure it by exporting the following:
    ```bash
      # EMBEDDING_DEVICE: Specifies the device for embedding model inference.
      # RERANKER_DEVICE: Specifies the device for reranker model inference.
      # LLM_DEVICE: Specifies the device for LLM model inference.
      # Make sure that you are using the correct backend image if you wish to use GPU inferencing.
      export EMBEDDING_DEVICE=<CPU/GPU>
      export RERANKER_DEVICE=<CPU/GPU>
      export LLM_DEVICE=<CPU/GPU>
    ```
    - __NOTE__: If the system has an integrated GPU, its id is always 0 (GPU.0). The GPU is an alias for GPU.0. If a system has multiple GPUs (for example, an integrated and a discrete Intel GPU) It is done by specifying GPU.1,GPU.0 as a __GPU_DEVICE__

    ```bash
      export GPU_DEVICE="GPU.1"
    ```

5. **Start the Application**:
    Start the application using docker compose:
    ```bash
    docker compose -f docker/compose.yaml up
    ```

6. **Verify the Application**:
    Following log should be printed on the console to confirm that the application is ready for use.
      ```bash
      # chatqna-core    | INFO:     Application startup complete.
      # chatqna-core    | INFO:     Uvicorn running on http://0.0.0.0:8888
      ```

7. **Access the Application**:
    Open a browser and go to `http://<host-ip>:8102` to access the application dashboard. The application dashboard allows the user to,
    - Create and manage context by adding documents (pdf, docx, etc. Note: Web links are not supported for the Core version of the sample application. Note: There are restrictions on the max size of the document allowed.
    - Start Q&A session with the created context.


## Advanced Setup Options

For alternative ways to set up the sample application, see:

- [How to Build from Source](./build-from-source.md)

## Supporting Resources

- [Docker Compose Documentation](https://docs.docker.com/compose/)
- [API Reference](./api-docs/chatqna-api.yml)<|MERGE_RESOLUTION|>--- conflicted
+++ resolved
@@ -50,17 +50,12 @@
     To utilize the release images for the ChatQ&A sample application from the registry, set the following environment variables:
     ```bash
     export REGISTRY="intel/"
-<<<<<<< HEAD
-    export BACKEND_TAG=core_1.1.2
-    export UI_TAG=core_1.2
-=======
     export UI_TAG=core_1.1.2
     # If you prefer to use the default CPU device, set the following:
     export BACKEND_TAG=core_1.2.0
     # If you want to utilize GPU device for inferencing, set the following:
     # Note: This image also supports CPU devices.
     export BACKEND_TAG=core_gpu_1.2.0
->>>>>>> 9a863ca4
     ```
     Skip this step if you prefer to build the sample application from source. For detailed instructions, refer to **[How to Build from Source](./build-from-source.md)** guide for details.
 
