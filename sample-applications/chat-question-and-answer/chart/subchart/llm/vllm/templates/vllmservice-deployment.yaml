--- conflicted
+++ resolved
@@ -51,24 +51,24 @@
             - name: VLLM_OPENVINO_ENABLE_QUANTIZED_WEIGHTS
               value: "{{ .Values.vllmService.env.VLLM_OPENVINO_ENABLE_QUANTIZED_WEIGHTS }}"
             - name: OTEL_EXPORTER_OTLP_TRACES_PROTOCOL
-              value: {{ .Values.vllmService.env.OTEL_EXPORTER_OTLP_TRACES_PROTOCOL }} 
+              value: {{ .Values.vllmService.env.OTEL_EXPORTER_OTLP_TRACES_PROTOCOL }}
             - name: OTEL_METRICS_EXPORTER
-              value: {{ .Values.vllmService.env.OTEL_METRICS_EXPORTER }} 
+              value: {{ .Values.vllmService.env.OTEL_METRICS_EXPORTER }}
             - name: OTEL_TRACES_EXPORTER
-              value: {{ .Values.vllmService.env.OTEL_TRACES_EXPORTER }} 
+              value: {{ .Values.vllmService.env.OTEL_TRACES_EXPORTER }}
             - name: OTEL_SERVICE_NAME
-              value: {{ .Values.vllmService.env.OTEL_SERVICE_NAME }} 
+              value: {{ .Values.vllmService.env.OTEL_SERVICE_NAME }}
             - name: OTEL_SERVICE_ENV
               value: {{ .Values.vllmService.env.OTEL_SERVICE_ENV }}
             - name: OTLP_ENDPOINT
-              value: {{- if eq .Values.global.OTLP_ENDPOINT "<otlp-endpoint>"}} 
-                          
+              value: {{- if eq .Values.global.OTLP_ENDPOINT "<otlp-endpoint>"}}
+
                       {{- else}}
                          {{ .Values.global.OTLP_ENDPOINT }}
                       {{- end }}
             - name: OTLP_ENDPOINT_TRACE
-              value: {{- if eq .Values.global.OTLP_ENDPOINT_TRACE "<otlp-endpoint-trace>"}} 
-                          
+              value: {{- if eq .Values.global.OTLP_ENDPOINT_TRACE "<otlp-endpoint-trace>"}}
+
                       {{- else}}
                          {{ .Values.global.OTLP_ENDPOINT_TRACE }}
                       {{- end }}
@@ -87,11 +87,7 @@
               --tensor-parallel-size 1
               --host 0.0.0.0
               --port 80
-<<<<<<< HEAD
-              --otlp-traces-endpoint={{- if eq .Values.global.OTLP_ENDPOINT_TRACE ""}}{{- else }}{{ .Values.global.OTLP_ENDPOINT_TRACE }}{{- end }} 
-=======
               --otlp-traces-endpoint={{- if eq .Values.global.OTLP_ENDPOINT_TRACE ""}}{{- else }}{{ .Values.global.OTLP_ENDPOINT_TRACE }}{{- end }}
->>>>>>> b18c8aca
       volumes:
         - name: data
           persistentVolumeClaim:
