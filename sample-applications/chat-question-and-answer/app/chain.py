--- conflicted
+++ resolved
@@ -25,13 +25,6 @@
 
 set_verbose(True)
 
-<<<<<<< HEAD
-from .custom_reranker import CustomReranker
-
-import openlit
-
-=======
->>>>>>> 5d9996dd
 logging.basicConfig(level=logging.INFO)
 
 # Check if OTLP endpoint is set in environment variables
